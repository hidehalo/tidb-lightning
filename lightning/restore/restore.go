// Copyright 2019 PingCAP, Inc.
//
// Licensed under the Apache License, Version 2.0 (the "License");
// you may not use this file except in compliance with the License.
// You may obtain a copy of the License at
//
//     http://www.apache.org/licenses/LICENSE-2.0
//
// Unless required by applicable law or agreed to in writing, software
// distributed under the License is distributed on an "AS IS" BASIS,
// See the License for the specific language governing permissions and
// limitations under the License.

package restore

import (
	"context"
	"fmt"
	"io"
	"math"
	"os"
	"strings"
	"sync"
	"sync/atomic"
	"time"

	"github.com/pingcap/br/pkg/pdutil"
	"github.com/pingcap/br/pkg/storage"
	"github.com/pingcap/errors"
	"github.com/pingcap/failpoint"
	sstpb "github.com/pingcap/kvproto/pkg/import_sstpb"
	"github.com/pingcap/parser/model"
	"github.com/pingcap/tidb-lightning/lightning/checkpoints"
	"github.com/pingcap/tidb-lightning/lightning/glue"
	tidbcfg "github.com/pingcap/tidb/config"
	"github.com/pingcap/tidb/meta/autoid"
	"github.com/pingcap/tidb/table"
	"github.com/pingcap/tidb/table/tables"
	"github.com/pingcap/tidb/util/collate"
	"go.uber.org/zap"
	"modernc.org/mathutil"

	kv "github.com/pingcap/tidb-lightning/lightning/backend"
	. "github.com/pingcap/tidb-lightning/lightning/checkpoints"
	"github.com/pingcap/tidb-lightning/lightning/common"
	"github.com/pingcap/tidb-lightning/lightning/config"
	"github.com/pingcap/tidb-lightning/lightning/log"
	"github.com/pingcap/tidb-lightning/lightning/metric"
	"github.com/pingcap/tidb-lightning/lightning/mydump"
	verify "github.com/pingcap/tidb-lightning/lightning/verification"
	"github.com/pingcap/tidb-lightning/lightning/web"
	"github.com/pingcap/tidb-lightning/lightning/worker"
)

const (
	FullLevelCompact = -1
	Level1Compact    = 1
)

const (
	defaultGCLifeTime = 100 * time.Hour
)

const (
	indexEngineID = -1
)

const (
	compactStateIdle int32 = iota
	compactStateDoing
)

// DeliverPauser is a shared pauser to pause progress to (*chunkRestore).encodeLoop
var DeliverPauser = common.NewPauser()

func init() {
	cfg := tidbcfg.GetGlobalConfig()
	cfg.Log.SlowThreshold = 3000
	// used in integration tests
	failpoint.Inject("SetMinDeliverBytes", func(v failpoint.Value) {
		minDeliverBytes = uint64(v.(int))
	})
}

type saveCp struct {
	tableName string
	merger    TableCheckpointMerger
}

type errorSummary struct {
	status CheckpointStatus
	err    error
}

type errorSummaries struct {
	sync.Mutex
	logger  log.Logger
	summary map[string]errorSummary
}

// makeErrorSummaries returns an initialized errorSummaries instance
func makeErrorSummaries(logger log.Logger) errorSummaries {
	return errorSummaries{
		logger:  logger,
		summary: make(map[string]errorSummary),
	}
}

func (es *errorSummaries) emitLog() {
	es.Lock()
	defer es.Unlock()

	if errorCount := len(es.summary); errorCount > 0 {
		logger := es.logger
		logger.Error("tables failed to be imported", zap.Int("count", errorCount))
		for tableName, errorSummary := range es.summary {
			logger.Error("-",
				zap.String("table", tableName),
				zap.String("status", errorSummary.status.MetricName()),
				log.ShortError(errorSummary.err),
			)
		}
	}
}

func (es *errorSummaries) record(tableName string, err error, status CheckpointStatus) {
	es.Lock()
	defer es.Unlock()
	es.summary[tableName] = errorSummary{status: status, err: err}
}

type RestoreController struct {
	cfg             *config.Config
	dbMetas         []*mydump.MDDatabaseMeta
	dbInfos         map[string]*TidbDBInfo
	tableWorkers    *worker.Pool
	indexWorkers    *worker.Pool
	regionWorkers   *worker.Pool
	ioWorkers       *worker.Pool
	pauser          *common.Pauser
	backend         kv.Backend
	tidbGlue        glue.Glue
	postProcessLock sync.Mutex // a simple way to ensure post-processing is not concurrent without using complicated goroutines
	alterTableLock  sync.Mutex
	compactState    int32
	sysVars         map[string]string
	tls             *common.TLS

	errorSummaries errorSummaries

	checkpointsDB CheckpointsDB
	saveCpCh      chan saveCp
	checkpointsWg sync.WaitGroup

	closedEngineLimit *worker.Pool
	store             storage.ExternalStorage
	checksumManager   ChecksumManager
}

func NewRestoreController(
	ctx context.Context,
	dbMetas []*mydump.MDDatabaseMeta,
	cfg *config.Config,
	s storage.ExternalStorage,
	g glue.Glue,
) (*RestoreController, error) {
	return NewRestoreControllerWithPauser(ctx, dbMetas, cfg, s, DeliverPauser, g)
}

func NewRestoreControllerWithPauser(
	ctx context.Context,
	dbMetas []*mydump.MDDatabaseMeta,
	cfg *config.Config,
	s storage.ExternalStorage,
	pauser *common.Pauser,
	g glue.Glue,
) (*RestoreController, error) {
	tls, err := cfg.ToTLS()
	if err != nil {
		return nil, err
	}

	cpdb, err := g.OpenCheckpointsDB(ctx, cfg)
	if err != nil {
		return nil, errors.Annotate(err, "open checkpoint db failed")
	}

	taskCp, err := cpdb.TaskCheckpoint(ctx)
	if err != nil {
		return nil, errors.Annotate(err, "get task checkpoint failed")
	}
	if err := verifyCheckpoint(cfg, taskCp); err != nil {
		return nil, errors.Trace(err)
	}

	var backend kv.Backend
	switch cfg.TikvImporter.Backend {
	case config.BackendImporter:
		var err error
		backend, err = kv.NewImporter(ctx, tls, cfg.TikvImporter.Addr, cfg.TiDB.PdAddr)
		if err != nil {
			return nil, errors.Annotate(err, "open importer backend failed")
		}
	case config.BackendTiDB:
		db, err := DBFromConfig(cfg.TiDB)
		if err != nil {
			return nil, errors.Annotate(err, "open tidb backend failed")
		}
		backend = kv.NewTiDBBackend(db, cfg.TikvImporter.OnDuplicate)
	case config.BackendLocal:
		var rLimit uint64
		rLimit, err = kv.GetSystemRLimit()
		if err != nil {
			return nil, err
		}
		maxOpenFiles := int(rLimit / uint64(cfg.App.TableConcurrency))
		// check overflow
		if maxOpenFiles < 0 {
			maxOpenFiles = math.MaxInt32
		}

		backend, err = kv.NewLocalBackend(ctx, tls, cfg.TiDB.PdAddr, int64(cfg.TikvImporter.RegionSplitSize),
			cfg.TikvImporter.SortedKVDir, cfg.TikvImporter.RangeConcurrency, cfg.TikvImporter.SendKVPairs,
			cfg.Checkpoint.Enable, g, maxOpenFiles)
		if err != nil {
			return nil, errors.Annotate(err, "build local backend failed")
		}
	default:
		return nil, errors.New("unknown backend: " + cfg.TikvImporter.Backend)
	}

	rc := &RestoreController{
		cfg:           cfg,
		dbMetas:       dbMetas,
		tableWorkers:  worker.NewPool(ctx, cfg.App.TableConcurrency, "table"),
		indexWorkers:  worker.NewPool(ctx, cfg.App.IndexConcurrency, "index"),
		regionWorkers: worker.NewPool(ctx, cfg.App.RegionConcurrency, "region"),
		ioWorkers:     worker.NewPool(ctx, cfg.App.IOConcurrency, "io"),
		pauser:        pauser,
		backend:       backend,
		tidbGlue:      g,
		sysVars:       defaultImportantVariables,
		tls:           tls,

		errorSummaries:    makeErrorSummaries(log.L()),
		checkpointsDB:     cpdb,
		saveCpCh:          make(chan saveCp),
		closedEngineLimit: worker.NewPool(ctx, cfg.App.TableConcurrency*2, "closed-engine"),

		store: s,
	}

	return rc, nil
}

func (rc *RestoreController) Close() {
	rc.backend.Close()
	rc.tidbGlue.GetSQLExecutor().Close()
}

func (rc *RestoreController) Run(ctx context.Context) error {
	opts := []func(context.Context) error{
		rc.checkRequirements,
		rc.setGlobalVariables,
		rc.restoreSchema,
		rc.restoreTables,
		rc.fullCompact,
		rc.switchToNormalMode,
		rc.cleanCheckpoints,
	}

	task := log.L().Begin(zap.InfoLevel, "the whole procedure")

	var err error
	finished := false
outside:
	for i, process := range opts {
		err = process(ctx)
		if i == len(opts)-1 {
			finished = true
		}
		logger := task.With(zap.Int("step", i), log.ShortError(err))

		switch {
		case err == nil:
		case log.IsContextCanceledError(err):
			logger.Info("task canceled")
			err = nil
			break outside
		default:
			logger.Error("run failed")
			fmt.Fprintf(os.Stderr, "Error: %s\n", err)
			break outside // ps : not continue
		}
	}

	// if process is cancelled, should make sure checkpoints are written to db.
	if !finished {
		rc.waitCheckpointFinish()
	}

	task.End(zap.ErrorLevel, err)
	rc.errorSummaries.emitLog()

	return errors.Trace(err)
}

<<<<<<< HEAD
type schemaStmtType int

const (
	schemaCreateDatabase = iota
	schemaCreateTable
	schemaCreateView
)

type schemaJob struct {
	dbName  string
	session checkpoints.Session
	stmts   []*schemaStmt
}

type schemaStmt struct {
	tblName  string
	stmtType schemaStmtType
	sql      string
}
=======
func (rc *RestoreController) restoreSchema(ctx context.Context) error {
	if !rc.cfg.Mydumper.NoSchema {
		if rc.tidbGlue.OwnsSQLExecutor() {
			db, err := DBFromConfig(rc.cfg.TiDB)
			if err != nil {
				return errors.Annotate(err, "connect to tidb failed")
			}
			defer db.Close()
			db.ExecContext(ctx, "SET SQL_MODE = ?", rc.cfg.TiDB.StrSQLMode)
		}
>>>>>>> e9a1bfb1

type restoreSchemaWorker struct {
	ctx      context.Context
	quit     context.CancelFunc
	jobCh    chan *schemaJob
	errCh    chan error
	wg       sync.WaitGroup
	glue     glue.Glue
	store    storage.ExternalStorage
	sessions map[string]checkpoints.Session
}

func (worker *restoreSchemaWorker) makeJobs(dbMetas []*mydump.MDDatabaseMeta) {
	//TODO: maybe we should put these create statements into a transaction
	select {
	case <-worker.ctx.Done():
		return
	default:
		// 1. restore databases, execute statements concurrency
		for _, dbMeta := range dbMetas {
			restoreSchemaJob := &schemaJob{
				dbName:  dbMeta.Name,
				session: worker.getSession(dbMeta.Name),
				stmts:   make([]*schemaStmt, 0, 1),
			}
			worker.wg.Add(1)
			restoreSchemaJob.stmts = append(restoreSchemaJob.stmts, &schemaStmt{
				stmtType: schemaCreateDatabase,
				sql:      createDatabaseIfNotExistStmt(dbMeta.Name),
			})
			worker.jobCh <- restoreSchemaJob
		}
		worker.wg.Wait()
		// 2. restore tables, execute statements concurrency
		for _, dbMeta := range dbMetas {
			for _, tblMeta := range dbMeta.Tables {
				sql := tblMeta.GetSchema(worker.ctx, worker.store)
				if sql != "" {
					stmts, err := createTableIfNotExistsStmt(worker.glue.GetParser(), sql, dbMeta.Name, tblMeta.Name)
					if err != nil {
						worker.throw(err)
					}
					for _, sql := range stmts {
						restoreSchemaJob := &schemaJob{
							dbName:  dbMeta.Name,
							session: worker.getSession(dbMeta.Name),
							stmts:   make([]*schemaStmt, 0, 1),
						}
						worker.wg.Add(1)
						restoreSchemaJob.stmts = append(restoreSchemaJob.stmts, &schemaStmt{
							tblName:  tblMeta.Name,
							stmtType: schemaCreateTable,
							sql:      sql,
						})
						worker.jobCh <- restoreSchemaJob
					}
				}
			}
		}
		worker.wg.Wait()
		// 3. restore views. Since views can cross database we must restore views after all table schemas are restored.
		for _, dbMeta := range dbMetas {
			restoreSchemaJob := &schemaJob{
				dbName:  dbMeta.Name,
				session: worker.getSession(dbMeta.Name),
				stmts:   make([]*schemaStmt, 0), // sadly, we can't pre-alloc precise value of cap
			}
			for _, viewMeta := range dbMeta.Views {
				sql := viewMeta.GetSchema(worker.ctx, worker.store)
				if sql != "" {
					stmts, err := createTableIfNotExistsStmt(worker.glue.GetParser(), sql, dbMeta.Name, viewMeta.Name)
					if err != nil {
						worker.throw(err)
					}
					for _, sql := range stmts {
						restoreSchemaJob.stmts = append(restoreSchemaJob.stmts, &schemaStmt{
							tblName:  viewMeta.Name,
							stmtType: schemaCreateView,
							sql:      sql,
						})
					}
				}
			}
			worker.wg.Add(1)
			worker.jobCh <- restoreSchemaJob
			// we don't support restore views concurrency, cauz it maybe will raise a error
			worker.wg.Wait()
		}
		worker.quit()
	}
}

func (worker *restoreSchemaWorker) doJob() {
	for {
		select {
		case <-worker.ctx.Done():
			return
		case job := <-worker.jobCh:
			if job == nil {
				return
			}
			var logger log.Logger
			for _, stmt := range job.stmts {
				if stmt.stmtType == schemaCreateDatabase {
					logger = log.With(zap.String("db", job.dbName))
				} else if stmt.stmtType == schemaCreateTable {
					logger = log.With(zap.String("table", common.UniqueTable(job.dbName, stmt.tblName)))
				} else if stmt.stmtType == schemaCreateView {
					logger = log.With(zap.String("table", common.UniqueTable(job.dbName, stmt.tblName)))
				}
				task := logger.Begin(zap.DebugLevel, fmt.Sprintf("execute SQL: %s", stmt.sql))
				_, err := job.session.Execute(worker.ctx, stmt.sql)
				task.End(zap.ErrorLevel, err)
				if err != nil {
					switch stmt.stmtType {
					case schemaCreateDatabase:
						err = errors.Annotatef(err, "restore database schema %s failed", job.dbName)
					case schemaCreateTable:
						err = errors.Annotatef(err, "restore table schema %s failed", stmt.tblName)
					case schemaCreateView:
						err = errors.Annotatef(err, "restore view schema %s failed", stmt.tblName)
					}
					worker.wg.Done()
					worker.throw(err)
				}
			}
			worker.wg.Done()
		}
	}
}

func (worker *restoreSchemaWorker) wait() error {
	defer func() {
		for _, session := range worker.sessions {
			session.Close()
		}
	}()
	select {
	case err := <-worker.errCh:
		defer worker.quit()
		return err
	case <-worker.ctx.Done():
		return nil
	}
}

func (worker *restoreSchemaWorker) throw(err error) {
	worker.errCh <- err
}

func (worker *restoreSchemaWorker) getSession(sessionID string) checkpoints.Session {
	if _, opened := worker.sessions[sessionID]; !opened {
		session, err := worker.glue.GetSession(worker.ctx)
		if err != nil {
			worker.throw(err)
		}
		worker.sessions[sessionID] = session
	}
	return worker.sessions[sessionID]
}

func (rc *RestoreController) restoreSchema(ctx context.Context) error {
	if !rc.cfg.Mydumper.NoSchema {
		concurrency := 16
		childCtx, cancel := context.WithCancel(ctx)
		worker := restoreSchemaWorker{
			ctx:      childCtx,
			quit:     cancel,
			jobCh:    make(chan *schemaJob, concurrency),
			errCh:    make(chan error),
			glue:     rc.tidbGlue,
			store:    rc.store,
			sessions: make(map[string]checkpoints.Session),
		}
		go worker.makeJobs(rc.dbMetas)
		for i := 0; i < concurrency; i++ {
			go worker.doJob()
		}
		err := worker.wait()
		if err != nil {
			return err
		}
	}
	getTableFunc := rc.backend.FetchRemoteTableModels
	if !rc.tidbGlue.OwnsSQLExecutor() {
		getTableFunc = rc.tidbGlue.GetTables
	}
	dbInfos, err := LoadSchemaInfo(ctx, rc.dbMetas, getTableFunc)
	if err != nil {
		return errors.Trace(err)
	}
	rc.dbInfos = dbInfos

	// Load new checkpoints
	err = rc.checkpointsDB.Initialize(ctx, rc.cfg, dbInfos)
	if err != nil {
		return errors.Trace(err)
	}
	failpoint.Inject("InitializeCheckpointExit", func() {
		log.L().Warn("exit triggered", zap.String("failpoint", "InitializeCheckpointExit"))
		os.Exit(0)
	})

	go rc.listenCheckpointUpdates()

	rc.sysVars = ObtainImportantVariables(ctx, rc.tidbGlue.GetSQLExecutor())

	// Estimate the number of chunks for progress reporting
	err = rc.estimateChunkCountIntoMetrics(ctx)
	return err
}

// verifyCheckpoint check whether previous task checkpoint is compatible with task config
func verifyCheckpoint(cfg *config.Config, taskCp *TaskCheckpoint) error {
	if taskCp == nil {
		return nil
	}
	// always check the backend value even with 'check-requirements = false'
	retryUsage := "destroy all checkpoints"
	if cfg.Checkpoint.Driver == config.CheckpointDriverFile {
		retryUsage = fmt.Sprintf("delete the file '%s'", cfg.Checkpoint.DSN)
	}
	retryUsage += " and remove all restored tables and try again"

	if cfg.TikvImporter.Backend != taskCp.Backend {
		return errors.Errorf("config 'tikv-importer.backend' value '%s' different from checkpoint value '%s', please %s", cfg.TikvImporter.Backend, taskCp.Backend, retryUsage)
	}

	if cfg.App.CheckRequirements {
		if common.ReleaseVersion != taskCp.LightningVer {
			var displayVer string
			if len(taskCp.LightningVer) != 0 {
				displayVer = fmt.Sprintf("at '%s'", taskCp.LightningVer)
			} else {
				displayVer = "before v4.0.6/v3.0.19"
			}
			return errors.Errorf("lightning version is '%s', but checkpoint was created %s, please %s", common.ReleaseVersion, displayVer, retryUsage)
		}

		errorFmt := "config '%s' value '%s' different from checkpoint value '%s'. You may set 'check-requirements = false' to skip this check or " + retryUsage
		if cfg.Mydumper.SourceDir != taskCp.SourceDir {
			return errors.Errorf(errorFmt, "mydumper.data-source-dir", cfg.Mydumper.SourceDir, taskCp.SourceDir)
		}

		if cfg.TikvImporter.Backend == config.BackendLocal && cfg.TikvImporter.SortedKVDir != taskCp.SortedKVDir {
			return errors.Errorf(errorFmt, "mydumper.sorted-kv-dir", cfg.TikvImporter.SortedKVDir, taskCp.SortedKVDir)
		}

		if cfg.TikvImporter.Backend == config.BackendImporter && cfg.TikvImporter.Addr != taskCp.ImporterAddr {
			return errors.Errorf(errorFmt, "tikv-importer.addr", cfg.TikvImporter.Backend, taskCp.Backend)
		}

		if cfg.TiDB.Host != taskCp.TiDBHost {
			return errors.Errorf(errorFmt, "tidb.host", cfg.TiDB.Host, taskCp.TiDBHost)
		}

		if cfg.TiDB.Port != taskCp.TiDBPort {
			return errors.Errorf(errorFmt, "tidb.port", cfg.TiDB.Port, taskCp.TiDBPort)
		}

		if cfg.TiDB.PdAddr != taskCp.PdAddr {
			return errors.Errorf(errorFmt, "tidb.pd-addr", cfg.TiDB.PdAddr, taskCp.PdAddr)
		}
	}

	return nil
}

func (rc *RestoreController) estimateChunkCountIntoMetrics(ctx context.Context) error {
	estimatedChunkCount := 0.0
	for _, dbMeta := range rc.dbMetas {
		for _, tableMeta := range dbMeta.Tables {
			tableName := common.UniqueTable(dbMeta.Name, tableMeta.Name)
			dbCp, err := rc.checkpointsDB.Get(ctx, tableName)
			if err != nil {
				return errors.Trace(err)
			}
			fileChunks := make(map[string]float64)
			for engineId, eCp := range dbCp.Engines {
				if engineId == indexEngineID {
					continue
				}
				for _, c := range eCp.Chunks {
					if _, ok := fileChunks[c.Key.Path]; !ok {
						fileChunks[c.Key.Path] = 0.0
					}
					remainChunkCnt := float64(c.Chunk.EndOffset-c.Chunk.Offset) / float64(c.Chunk.EndOffset-c.Key.Offset)
					fileChunks[c.Key.Path] += remainChunkCnt
				}
			}
			for _, fileMeta := range tableMeta.DataFiles {
				if cnt, ok := fileChunks[fileMeta.FileMeta.Path]; ok {
					estimatedChunkCount += cnt
					continue
				}
				if fileMeta.FileMeta.Type == mydump.SourceTypeCSV {
					cfg := rc.cfg.Mydumper
					if fileMeta.FileMeta.FileSize > int64(cfg.MaxRegionSize) && cfg.StrictFormat && !cfg.CSV.Header {
						estimatedChunkCount += math.Round(float64(fileMeta.FileMeta.FileSize) / float64(cfg.MaxRegionSize))
					} else {
						estimatedChunkCount += 1
					}
				} else {
					estimatedChunkCount += 1
				}
			}
		}
	}
	metric.ChunkCounter.WithLabelValues(metric.ChunkStateEstimated).Add(estimatedChunkCount)
	rc.tidbGlue.Record(glue.RecordEstimatedChunk, uint64(estimatedChunkCount))
	return nil
}

func (rc *RestoreController) saveStatusCheckpoint(tableName string, engineID int32, err error, statusIfSucceed CheckpointStatus) {
	merger := &StatusCheckpointMerger{Status: statusIfSucceed, EngineID: engineID}

	log.L().Debug("update checkpoint", zap.String("table", tableName), zap.Int32("engine_id", engineID),
		zap.Uint8("new_status", uint8(statusIfSucceed)), zap.Error(err))

	switch {
	case err == nil:
		break
	case !common.IsContextCanceledError(err):
		merger.SetInvalid()
		rc.errorSummaries.record(tableName, err, statusIfSucceed)
	default:
		return
	}

	if engineID == WholeTableEngineID {
		metric.RecordTableCount(statusIfSucceed.MetricName(), err)
	} else {
		metric.RecordEngineCount(statusIfSucceed.MetricName(), err)
	}

	rc.saveCpCh <- saveCp{tableName: tableName, merger: merger}
}

// listenCheckpointUpdates will combine several checkpoints together to reduce database load.
func (rc *RestoreController) listenCheckpointUpdates() {
	rc.checkpointsWg.Add(1)

	var lock sync.Mutex
	coalesed := make(map[string]*TableCheckpointDiff)

	hasCheckpoint := make(chan struct{}, 1)
	defer close(hasCheckpoint)

	go func() {
		for range hasCheckpoint {
			lock.Lock()
			cpd := coalesed
			coalesed = make(map[string]*TableCheckpointDiff)
			lock.Unlock()

			if len(cpd) > 0 {
				rc.checkpointsDB.Update(cpd)
				web.BroadcastCheckpointDiff(cpd)
			}
			rc.checkpointsWg.Done()
		}
	}()

	for scp := range rc.saveCpCh {
		lock.Lock()
		cpd, ok := coalesed[scp.tableName]
		if !ok {
			cpd = NewTableCheckpointDiff()
			coalesed[scp.tableName] = cpd
		}
		scp.merger.MergeInto(cpd)

		if len(hasCheckpoint) == 0 {
			rc.checkpointsWg.Add(1)
			hasCheckpoint <- struct{}{}
		}

		lock.Unlock()

		failpoint.Inject("FailIfImportedChunk", func(val failpoint.Value) {
			if merger, ok := scp.merger.(*ChunkCheckpointMerger); ok && merger.Checksum.SumKVS() >= uint64(val.(int)) {
				rc.checkpointsWg.Done()
				rc.checkpointsWg.Wait()
				panic("forcing failure due to FailIfImportedChunk")
			}
		})

		failpoint.Inject("FailIfStatusBecomes", func(val failpoint.Value) {
			if merger, ok := scp.merger.(*StatusCheckpointMerger); ok && merger.EngineID >= 0 && int(merger.Status) == val.(int) {
				rc.checkpointsWg.Done()
				rc.checkpointsWg.Wait()
				panic("forcing failure due to FailIfStatusBecomes")
			}
		})

		failpoint.Inject("FailIfIndexEngineImported", func(val failpoint.Value) {
			if merger, ok := scp.merger.(*StatusCheckpointMerger); ok &&
				merger.EngineID == WholeTableEngineID &&
				merger.Status == CheckpointStatusIndexImported && val.(int) > 0 {
				rc.checkpointsWg.Done()
				rc.checkpointsWg.Wait()
				panic("forcing failure due to FailIfIndexEngineImported")
			}
		})

		failpoint.Inject("KillIfImportedChunk", func(val failpoint.Value) {
			if merger, ok := scp.merger.(*ChunkCheckpointMerger); ok && merger.Checksum.SumKVS() >= uint64(val.(int)) {
				common.KillMySelf()
			}
		})
	}
	rc.checkpointsWg.Done()
}

func (rc *RestoreController) runPeriodicActions(ctx context.Context, stop <-chan struct{}) {
	logProgressTicker := time.NewTicker(rc.cfg.Cron.LogProgress.Duration)
	defer logProgressTicker.Stop()

	glueProgressTicker := time.NewTicker(3 * time.Second)
	defer glueProgressTicker.Stop()

	var switchModeChan <-chan time.Time
	// tide backend don't need to switch tikv to import mode
	if rc.cfg.TikvImporter.Backend != config.BackendTiDB {
		switchModeTicker := time.NewTicker(rc.cfg.Cron.SwitchMode.Duration)
		defer switchModeTicker.Stop()
		switchModeChan = switchModeTicker.C

		rc.switchToImportMode(ctx)
	} else {
		switchModeChan = make(chan time.Time)
	}

	start := time.Now()

	for {
		select {
		case <-ctx.Done():
			log.L().Warn("stopping periodic actions", log.ShortError(ctx.Err()))
			return
		case <-stop:
			log.L().Info("everything imported, stopping periodic actions")
			return

		case <-switchModeChan:
			// periodically switch to import mode, as requested by TiKV 3.0
			rc.switchToImportMode(ctx)

		case <-logProgressTicker.C:
			// log the current progress periodically, so OPS will know that we're still working
			nanoseconds := float64(time.Since(start).Nanoseconds())
			estimated := metric.ReadCounter(metric.ChunkCounter.WithLabelValues(metric.ChunkStateEstimated))
			finished := metric.ReadCounter(metric.ChunkCounter.WithLabelValues(metric.ChunkStateFinished))
			totalTables := metric.ReadCounter(metric.TableCounter.WithLabelValues(metric.TableStatePending, metric.TableResultSuccess))
			completedTables := metric.ReadCounter(metric.TableCounter.WithLabelValues(metric.TableStateCompleted, metric.TableResultSuccess))
			bytesRead := metric.ReadHistogramSum(metric.RowReadBytesHistogram)

			var state string
			var remaining zap.Field
			if finished >= estimated {
				state = "post-processing"
				remaining = zap.Skip()
			} else if finished > 0 {
				remainNanoseconds := (estimated/finished - 1) * nanoseconds
				state = "writing"
				remaining = zap.Duration("remaining", time.Duration(remainNanoseconds).Round(time.Second))
			} else {
				state = "writing"
				remaining = zap.Skip()
			}

			// Note: a speed of 28 MiB/s roughly corresponds to 100 GiB/hour.
			log.L().Info("progress",
				zap.String("files", fmt.Sprintf("%.0f/%.0f (%.1f%%)", finished, estimated, finished/estimated*100)),
				zap.String("tables", fmt.Sprintf("%.0f/%.0f (%.1f%%)", completedTables, totalTables, completedTables/totalTables*100)),
				zap.String("chunks", fmt.Sprintf("%.0f/%.0f", finished, estimated)),
				zap.Float64("speed(MiB/s)", bytesRead/(1048576e-9*nanoseconds)),
				zap.String("state", state),
				remaining,
			)
		case <-glueProgressTicker.C:
			finished := metric.ReadCounter(metric.ChunkCounter.WithLabelValues(metric.ChunkStateFinished))
			rc.tidbGlue.Record(glue.RecordFinishedChunk, uint64(finished))
		}
	}
}

var checksumManagerKey struct{}

func (rc *RestoreController) restoreTables(ctx context.Context) error {
	logTask := log.L().Begin(zap.InfoLevel, "restore all tables data")

	// for local backend, we should disable some pd scheduler and change some settings, to
	// make split region and ingest sst more stable
	// because importer backend is mostly use for v3.x cluster which doesn't support these api,
	// so we also don't do this for import backend
	if rc.cfg.TikvImporter.Backend == config.BackendLocal {
		// disable some pd schedulers
		pdController, err := pdutil.NewPdController(ctx, rc.cfg.TiDB.PdAddr,
			rc.tls.TLSConfig(), rc.tls.ToPDSecurityOption())
		if err != nil {
			return errors.Trace(err)
		}
		logTask.Info("removing PD leader&region schedulers")
		restoreFn, e := pdController.RemoveSchedulers(ctx)
		defer func() {
			// use context.Background to make sure this restore function can still be executed even if ctx is canceled
			if restoreE := restoreFn(context.Background()); restoreE != nil {
				logTask.Warn("failed to restore removed schedulers, you may need to restore them manually", zap.Error(restoreE))
				return
			}
			logTask.Info("add back PD leader&region schedulers")
		}()
		if e != nil {
			return errors.Trace(err)
		}
	}

	var wg sync.WaitGroup
	var restoreErr common.OnceError

	stopPeriodicActions := make(chan struct{})
	go rc.runPeriodicActions(ctx, stopPeriodicActions)

	type task struct {
		tr *TableRestore
		cp *TableCheckpoint
	}
	taskCh := make(chan task, rc.cfg.App.IndexConcurrency)
	defer close(taskCh)

	manager, err := newChecksumManager(ctx, rc)
	if err != nil {
		return errors.Trace(err)
	}
	ctx2 := context.WithValue(ctx, &checksumManagerKey, manager)
	for i := 0; i < rc.cfg.App.IndexConcurrency; i++ {
		go func() {
			for task := range taskCh {
				tableLogTask := task.tr.logger.Begin(zap.InfoLevel, "restore table")
				web.BroadcastTableCheckpoint(task.tr.tableName, task.cp)
				err := task.tr.restoreTable(ctx2, rc, task.cp)
				err = errors.Annotatef(err, "restore table %s failed", task.tr.tableName)
				tableLogTask.End(zap.ErrorLevel, err)
				web.BroadcastError(task.tr.tableName, err)
				metric.RecordTableCount("completed", err)
				restoreErr.Set(err)
				wg.Done()
			}
		}()
	}

	// first collect all tables where the checkpoint is invalid
	allInvalidCheckpoints := make(map[string]CheckpointStatus)
	// collect all tables whose checkpoint's tableID can't match current tableID
	allDirtyCheckpoints := make(map[string]struct{})
	for _, dbMeta := range rc.dbMetas {
		dbInfo, ok := rc.dbInfos[dbMeta.Name]
		if !ok {
			return errors.Errorf("database %s not found in rc.dbInfos", dbMeta.Name)
		}
		for _, tableMeta := range dbMeta.Tables {
			tableInfo, ok := dbInfo.Tables[tableMeta.Name]
			if !ok {
				return errors.Errorf("table info %s.%s not found", dbMeta.Name, tableMeta.Name)
			}

			tableName := common.UniqueTable(dbInfo.Name, tableInfo.Name)
			cp, err := rc.checkpointsDB.Get(ctx, tableName)
			if err != nil {
				return errors.Trace(err)
			}
			if cp.Status <= CheckpointStatusMaxInvalid {
				allInvalidCheckpoints[tableName] = cp.Status
			} else if cp.TableID > 0 && cp.TableID != tableInfo.ID {
				allDirtyCheckpoints[tableName] = struct{}{}
			}
		}
	}

	if len(allInvalidCheckpoints) != 0 {
		logger := log.L()
		logger.Error(
			"TiDB Lightning has failed last time. To prevent data loss, this run will stop now. Please resolve errors first",
			zap.Int("count", len(allInvalidCheckpoints)),
		)

		for tableName, status := range allInvalidCheckpoints {
			failedStep := status * 10
			var action strings.Builder
			action.WriteString("./tidb-lightning-ctl --checkpoint-error-")
			switch failedStep {
			case CheckpointStatusAlteredAutoInc, CheckpointStatusAnalyzed:
				action.WriteString("ignore")
			default:
				action.WriteString("destroy")
			}
			action.WriteString("='")
			action.WriteString(tableName)
			action.WriteString("' --config=...")

			logger.Info("-",
				zap.String("table", tableName),
				zap.Uint8("status", uint8(status)),
				zap.String("failedStep", failedStep.MetricName()),
				zap.Stringer("recommendedAction", &action),
			)
		}

		logger.Info("You may also run `./tidb-lightning-ctl --checkpoint-error-destroy=all --config=...` to start from scratch")
		logger.Info("For details of this failure, read the log file from the PREVIOUS run")

		return errors.New("TiDB Lightning has failed last time; please resolve these errors first")
	}
	if len(allDirtyCheckpoints) > 0 {
		logger := log.L()
		logger.Error(
			"TiDB Lightning has detected tables with illegal checkpoints. To prevent data mismatch, this run will stop now. Please remove these checkpoints first",
			zap.Int("count", len(allDirtyCheckpoints)),
		)

		for tableName := range allDirtyCheckpoints {
			logger.Info("-",
				zap.String("table", tableName),
				zap.String("recommendedAction", "./tidb-lightning-ctl --checkpoint-remove='"+tableName+"' --config=..."),
			)
		}

		logger.Info("You may also run `./tidb-lightning-ctl --checkpoint-remove=all --config=...` to start from scratch")

		return errors.New("TiDB Lightning has detected tables with illegal checkpoints; please remove these checkpoints first")
	}

	for _, dbMeta := range rc.dbMetas {
		dbInfo := rc.dbInfos[dbMeta.Name]
		for _, tableMeta := range dbMeta.Tables {
			tableInfo := dbInfo.Tables[tableMeta.Name]
			tableName := common.UniqueTable(dbInfo.Name, tableInfo.Name)
			cp, err := rc.checkpointsDB.Get(ctx, tableName)
			if err != nil {
				return errors.Trace(err)
			}
			tr, err := NewTableRestore(tableName, tableMeta, dbInfo, tableInfo, cp)
			if err != nil {
				return errors.Trace(err)
			}

			wg.Add(1)
			select {
			case taskCh <- task{tr: tr, cp: cp}:
			case <-ctx.Done():
				return ctx.Err()
			}
		}
	}

	wg.Wait()
	close(stopPeriodicActions)

	err = restoreErr.Get()
	logTask.End(zap.ErrorLevel, err)
	return err
}

func (t *TableRestore) restoreTable(
	ctx context.Context,
	rc *RestoreController,
	cp *TableCheckpoint,
) error {
	// 1. Load the table info.

	select {
	case <-ctx.Done():
		return ctx.Err()
	default:
	}

	// no need to do anything if the chunks are already populated
	if len(cp.Engines) > 0 {
		t.logger.Info("reusing engines and files info from checkpoint",
			zap.Int("enginesCnt", len(cp.Engines)),
			zap.Int("filesCnt", cp.CountChunks()),
		)
	} else if cp.Status < CheckpointStatusAllWritten {
		if err := t.populateChunks(ctx, rc, cp); err != nil {
			return errors.Trace(err)
		}
		if err := rc.checkpointsDB.InsertEngineCheckpoints(ctx, t.tableName, cp.Engines); err != nil {
			return errors.Trace(err)
		}
		web.BroadcastTableCheckpoint(t.tableName, cp)

		// rebase the allocator so it exceeds the number of rows.
		if t.tableInfo.Core.PKIsHandle && t.tableInfo.Core.ContainsAutoRandomBits() {
			cp.AllocBase = mathutil.MaxInt64(cp.AllocBase, t.tableInfo.Core.AutoRandID)
			t.alloc.Get(autoid.AutoRandomType).Rebase(t.tableInfo.ID, cp.AllocBase, false)
		} else {
			cp.AllocBase = mathutil.MaxInt64(cp.AllocBase, t.tableInfo.Core.AutoIncID)
			t.alloc.Get(autoid.RowIDAllocType).Rebase(t.tableInfo.ID, cp.AllocBase, false)
		}
		rc.saveCpCh <- saveCp{
			tableName: t.tableName,
			merger: &RebaseCheckpointMerger{
				AllocBase: cp.AllocBase,
			},
		}
	}

	// 2. Restore engines (if still needed)
	err := t.restoreEngines(ctx, rc, cp)
	if err != nil {
		return errors.Trace(err)
	}

	// 3. Post-process
	return errors.Trace(t.postProcess(ctx, rc, cp))
}

func (t *TableRestore) restoreEngines(ctx context.Context, rc *RestoreController, cp *TableCheckpoint) error {
	indexEngineCp := cp.Engines[indexEngineID]
	if indexEngineCp == nil {
		return errors.Errorf("table %v index engine checkpoint not found", t.tableName)
	}

	// The table checkpoint status set to `CheckpointStatusIndexImported` only if
	// both all data engines and the index engine had been imported to TiKV.
	// But persist index engine checkpoint status and table checkpoint status are
	// not an atomic operation, so `cp.Status < CheckpointStatusIndexImported`
	// but `indexEngineCp.Status == CheckpointStatusImported` could happen
	// when kill lightning after saving index engine checkpoint status before saving
	// table checkpoint status.
	var closedIndexEngine *kv.ClosedEngine
	if indexEngineCp.Status < CheckpointStatusImported && cp.Status < CheckpointStatusIndexImported {
		indexWorker := rc.indexWorkers.Apply()
		defer rc.indexWorkers.Recycle(indexWorker)

		indexEngine, err := rc.backend.OpenEngine(ctx, t.tableName, indexEngineID)
		if err != nil {
			return errors.Trace(err)
		}

		// The table checkpoint status less than `CheckpointStatusIndexImported` implies
		// that index engine checkpoint status less than `CheckpointStatusImported`.
		// So the index engine must be found in above process
		if indexEngine == nil {
			return errors.Errorf("table checkpoint status %v incompitable with index engine checkpoint status %v",
				cp.Status, indexEngineCp.Status)
		}

		logTask := t.logger.Begin(zap.InfoLevel, "import whole table")
		var wg sync.WaitGroup
		var engineErr common.OnceError

		for engineID, engine := range cp.Engines {
			select {
			case <-ctx.Done():
				// Set engineErr and break this for loop to wait all the sub-routines done before return.
				// Directly return may cause panic because caller will close the pebble db but some sub routines
				// are still reading from or writing to the pebble db.
				engineErr.Set(ctx.Err())
			default:
			}
			if engineErr.Get() != nil {
				break
			}

			// Should skip index engine
			if engineID < 0 {
				continue
			}

			if engine.Status < CheckpointStatusImported {
				wg.Add(1)

				// Note: We still need tableWorkers to control the concurrency of tables.
				// In the future, we will investigate more about
				// the difference between restoring tables concurrently and restoring tables one by one.
				restoreWorker := rc.tableWorkers.Apply()

				go func(w *worker.Worker, eid int32, ecp *EngineCheckpoint) {
					defer wg.Done()

					engineLogTask := t.logger.With(zap.Int32("engineNumber", eid)).Begin(zap.InfoLevel, "restore engine")
					dataClosedEngine, dataWorker, err := t.restoreEngine(ctx, rc, indexEngine, eid, ecp)
					engineLogTask.End(zap.ErrorLevel, err)
					rc.tableWorkers.Recycle(w)
					if err != nil {
						engineErr.Set(err)
						return
					}

					failpoint.Inject("FailBeforeDataEngineImported", func() {
						panic("forcing failure due to FailBeforeDataEngineImported")
					})

					defer rc.closedEngineLimit.Recycle(dataWorker)
					if err := t.importEngine(ctx, dataClosedEngine, rc, eid, ecp); err != nil {
						engineErr.Set(err)
					}
				}(restoreWorker, engineID, engine)
			}
		}

		wg.Wait()

		err = engineErr.Get()
		logTask.End(zap.ErrorLevel, err)
		if err != nil {
			return errors.Trace(err)
		}

		// If index engine file has been closed but not imported only if context cancel occurred
		// when `importKV()` execution, so `UnsafeCloseEngine` and continue import it.
		if indexEngineCp.Status == CheckpointStatusClosed {
			closedIndexEngine, err = rc.backend.UnsafeCloseEngine(ctx, t.tableName, indexEngineID)
		} else {
			closedIndexEngine, err = indexEngine.Close(ctx)
			rc.saveStatusCheckpoint(t.tableName, indexEngineID, err, CheckpointStatusClosed)
		}
		if err != nil {
			return errors.Trace(err)
		}
	}

	if cp.Status < CheckpointStatusIndexImported {
		var err error
		if indexEngineCp.Status < CheckpointStatusImported {
			// the lock ensures the import() step will not be concurrent.
			if !rc.isLocalBackend() {
				rc.postProcessLock.Lock()
			}
			err = t.importKV(ctx, closedIndexEngine)
			if !rc.isLocalBackend() {
				rc.postProcessLock.Unlock()
			}
			rc.saveStatusCheckpoint(t.tableName, indexEngineID, err, CheckpointStatusImported)
		}

		failpoint.Inject("FailBeforeIndexEngineImported", func() {
			panic("forcing failure due to FailBeforeIndexEngineImported")
		})

		rc.saveStatusCheckpoint(t.tableName, WholeTableEngineID, err, CheckpointStatusIndexImported)
		if err != nil {
			return errors.Trace(err)
		}
	}
	return nil
}

func (t *TableRestore) restoreEngine(
	ctx context.Context,
	rc *RestoreController,
	indexEngine *kv.OpenedEngine,
	engineID int32,
	cp *EngineCheckpoint,
) (*kv.ClosedEngine, *worker.Worker, error) {
	if cp.Status >= CheckpointStatusClosed {
		w := rc.closedEngineLimit.Apply()
		closedEngine, err := rc.backend.UnsafeCloseEngine(ctx, t.tableName, engineID)
		// If any error occurred, recycle worker immediately
		if err != nil {
			rc.closedEngineLimit.Recycle(w)
			return closedEngine, nil, errors.Trace(err)
		}
		return closedEngine, w, nil
	}

	logTask := t.logger.With(zap.Int32("engineNumber", engineID)).Begin(zap.InfoLevel, "encode kv data and write")

	dataEngine, err := rc.backend.OpenEngine(ctx, t.tableName, engineID)
	if err != nil {
		return nil, nil, errors.Trace(err)
	}

	var wg sync.WaitGroup
	var chunkErr common.OnceError

	// Restore table data
	for chunkIndex, chunk := range cp.Chunks {
		if chunk.Chunk.Offset >= chunk.Chunk.EndOffset {
			continue
		}

		select {
		case <-ctx.Done():
			return nil, nil, ctx.Err()
		default:
		}

		if chunkErr.Get() != nil {
			break
		}

		// Flows :
		// 	1. read mydump file
		// 	2. sql -> kvs
		// 	3. load kvs data (into kv deliver server)
		// 	4. flush kvs data (into tikv node)
		cr, err := newChunkRestore(ctx, chunkIndex, rc.cfg, chunk, rc.ioWorkers, rc.store, t.tableInfo)
		if err != nil {
			return nil, nil, errors.Trace(err)
		}
		metric.ChunkCounter.WithLabelValues(metric.ChunkStatePending).Inc()

		restoreWorker := rc.regionWorkers.Apply()
		wg.Add(1)
		go func(w *worker.Worker, cr *chunkRestore) {
			// Restore a chunk.
			defer func() {
				cr.close()
				wg.Done()
				rc.regionWorkers.Recycle(w)
			}()
			metric.ChunkCounter.WithLabelValues(metric.ChunkStateRunning).Inc()
			err := cr.restore(ctx, t, engineID, dataEngine, indexEngine, rc)
			if err == nil {
				metric.ChunkCounter.WithLabelValues(metric.ChunkStateFinished).Inc()
				return
			}
			metric.ChunkCounter.WithLabelValues(metric.ChunkStateFailed).Inc()
			chunkErr.Set(err)
		}(restoreWorker, cr)
	}

	wg.Wait()

	// Report some statistics into the log for debugging.
	totalKVSize := uint64(0)
	totalSQLSize := int64(0)
	for _, chunk := range cp.Chunks {
		totalKVSize += chunk.Checksum.SumSize()
		totalSQLSize += chunk.Chunk.EndOffset - chunk.Chunk.Offset
	}

	err = chunkErr.Get()
	logTask.End(zap.ErrorLevel, err,
		zap.Int64("read", totalSQLSize),
		zap.Uint64("written", totalKVSize),
	)

	// in local mode, this check-point make no sense, because we don't do flush now,
	// so there may be data lose if exit at here. So we don't write this checkpoint
	// here like other mode.
	if !rc.isLocalBackend() {
		rc.saveStatusCheckpoint(t.tableName, engineID, err, CheckpointStatusAllWritten)
	}
	if err != nil {
		return nil, nil, errors.Trace(err)
	}

	dataWorker := rc.closedEngineLimit.Apply()
	closedDataEngine, err := dataEngine.Close(ctx)
	// For local backend, if checkpoint is enabled, we must flush index engine to avoid data loss.
	// this flush action impact up to 10% of the performance, so we only do it if necessary.
	if err == nil && rc.cfg.Checkpoint.Enable && rc.isLocalBackend() {
		if err = indexEngine.Flush(); err != nil {
			// If any error occurred, recycle worker immediately
			rc.closedEngineLimit.Recycle(dataWorker)
			return nil, nil, errors.Trace(err)
		}
		// Currently we write all the checkpoints after data&index engine are flushed.
		for _, chunk := range cp.Chunks {
			saveCheckpoint(rc, t, engineID, chunk)
		}
	}
	rc.saveStatusCheckpoint(t.tableName, engineID, err, CheckpointStatusClosed)
	if err != nil {
		// If any error occurred, recycle worker immediately
		rc.closedEngineLimit.Recycle(dataWorker)
		return nil, nil, errors.Trace(err)
	}
	return closedDataEngine, dataWorker, nil
}

func (t *TableRestore) importEngine(
	ctx context.Context,
	closedEngine *kv.ClosedEngine,
	rc *RestoreController,
	engineID int32,
	cp *EngineCheckpoint,
) error {
	if cp.Status >= CheckpointStatusImported {
		return nil
	}

	// 1. close engine, then calling import
	// FIXME: flush is an asynchronous operation, what if flush failed?

	// the lock ensures the import() step will not be concurrent.
	if !rc.isLocalBackend() {
		rc.postProcessLock.Lock()
	}
	err := t.importKV(ctx, closedEngine)
	if !rc.isLocalBackend() {
		rc.postProcessLock.Unlock()
	}
	rc.saveStatusCheckpoint(t.tableName, engineID, err, CheckpointStatusImported)
	if err != nil {
		return errors.Trace(err)
	}

	// 2. perform a level-1 compact if idling.
	if rc.cfg.PostRestore.Level1Compact &&
		atomic.CompareAndSwapInt32(&rc.compactState, compactStateIdle, compactStateDoing) {
		go func() {
			// we ignore level-1 compact failure since it is not fatal.
			// no need log the error, it is done in (*Importer).Compact already.
			var _ = rc.doCompact(ctx, Level1Compact)
			atomic.StoreInt32(&rc.compactState, compactStateIdle)
		}()
	}

	return nil
}

func (t *TableRestore) postProcess(ctx context.Context, rc *RestoreController, cp *TableCheckpoint) error {
	// there are no data in this table, no need to do post process
	// this is important for tables that are just the dump table of views
	// because at this stage, the table was already deleted and replaced by the related view
	if len(cp.Engines) == 1 {
		return nil
	}

	// 3. alter table set auto_increment
	if cp.Status < CheckpointStatusAlteredAutoInc {
		rc.alterTableLock.Lock()
		tblInfo := t.tableInfo.Core
		var err error
		if tblInfo.PKIsHandle && tblInfo.ContainsAutoRandomBits() {
			err = AlterAutoRandom(ctx, rc.tidbGlue.GetSQLExecutor(), t.tableName, t.alloc.Get(autoid.AutoRandomType).Base()+1)
		} else if common.TableHasAutoRowID(tblInfo) || tblInfo.GetAutoIncrementColInfo() != nil {
			// only alter auto increment id iff table contains auto-increment column or generated handle
			err = AlterAutoIncrement(ctx, rc.tidbGlue.GetSQLExecutor(), t.tableName, t.alloc.Get(autoid.RowIDAllocType).Base()+1)
		}
		rc.alterTableLock.Unlock()
		rc.saveStatusCheckpoint(t.tableName, WholeTableEngineID, err, CheckpointStatusAlteredAutoInc)
		if err != nil {
			return err
		}
	}

	// tidb backend don't need checksum & analyze
	if !rc.backend.ShouldPostProcess() {
		t.logger.Debug("skip checksum & analyze, not supported by this backend")
		rc.saveStatusCheckpoint(t.tableName, WholeTableEngineID, nil, CheckpointStatusAnalyzeSkipped)
		return nil
	}

	// 4. do table checksum
	var localChecksum verify.KVChecksum
	for _, engine := range cp.Engines {
		for _, chunk := range engine.Chunks {
			localChecksum.Add(&chunk.Checksum)
		}
	}

	t.logger.Info("local checksum", zap.Object("checksum", &localChecksum))
	if cp.Status < CheckpointStatusChecksummed {
		if rc.cfg.PostRestore.Checksum == config.OpLevelOff {
			t.logger.Info("skip checksum")
			rc.saveStatusCheckpoint(t.tableName, WholeTableEngineID, nil, CheckpointStatusChecksumSkipped)
		} else {
			err := t.compareChecksum(ctx, localChecksum)
			// witch post restore level 'optional', we will skip checksum error
			if rc.cfg.PostRestore.Checksum == config.OpLevelOptional {
				if err != nil {
					t.logger.Warn("compare checksum failed, will skip this error and go on", log.ShortError(err))
					err = nil
				}
			}
			rc.saveStatusCheckpoint(t.tableName, WholeTableEngineID, err, CheckpointStatusChecksummed)
			if err != nil {
				return errors.Trace(err)
			}
		}
	}

	// 5. do table analyze
	if cp.Status < CheckpointStatusAnalyzed {
		if rc.cfg.PostRestore.Analyze == config.OpLevelOff {
			t.logger.Info("skip analyze")
			rc.saveStatusCheckpoint(t.tableName, WholeTableEngineID, nil, CheckpointStatusAnalyzeSkipped)
		} else {
			err := t.analyzeTable(ctx, rc.tidbGlue.GetSQLExecutor())
			// witch post restore level 'optional', we will skip analyze error
			if rc.cfg.PostRestore.Analyze == config.OpLevelOptional {
				if err != nil {
					t.logger.Warn("analyze table failed, will skip this error and go on", log.ShortError(err))
					err = nil
				}
			}
			rc.saveStatusCheckpoint(t.tableName, WholeTableEngineID, err, CheckpointStatusAnalyzed)
			if err != nil {
				return errors.Trace(err)
			}
		}
	}

	return nil
}

// do full compaction for the whole data.
func (rc *RestoreController) fullCompact(ctx context.Context) error {
	if !rc.cfg.PostRestore.Compact {
		log.L().Info("skip full compaction")
		return nil
	}

	// wait until any existing level-1 compact to complete first.
	task := log.L().Begin(zap.InfoLevel, "wait for completion of existing level 1 compaction")
	for !atomic.CompareAndSwapInt32(&rc.compactState, compactStateIdle, compactStateDoing) {
		time.Sleep(100 * time.Millisecond)
	}
	task.End(zap.ErrorLevel, nil)

	return errors.Trace(rc.doCompact(ctx, FullLevelCompact))
}

func (rc *RestoreController) doCompact(ctx context.Context, level int32) error {
	tls := rc.tls.WithHost(rc.cfg.TiDB.PdAddr)
	return kv.ForAllStores(
		ctx,
		tls,
		kv.StoreStateDisconnected,
		func(c context.Context, store *kv.Store) error {
			return kv.Compact(c, tls, store.Address, level)
		},
	)
}

func (rc *RestoreController) switchToImportMode(ctx context.Context) {
	rc.switchTiKVMode(ctx, sstpb.SwitchMode_Import)
}

func (rc *RestoreController) switchToNormalMode(ctx context.Context) error {
	rc.switchTiKVMode(ctx, sstpb.SwitchMode_Normal)
	return nil
}

func (rc *RestoreController) switchTiKVMode(ctx context.Context, mode sstpb.SwitchMode) {
	// It is fine if we miss some stores which did not switch to Import mode,
	// since we're running it periodically, so we exclude disconnected stores.
	// But it is essential all stores be switched back to Normal mode to allow
	// normal operation.
	var minState kv.StoreState
	if mode == sstpb.SwitchMode_Import {
		minState = kv.StoreStateOffline
	} else {
		minState = kv.StoreStateDisconnected
	}
	tls := rc.tls.WithHost(rc.cfg.TiDB.PdAddr)
	// we ignore switch mode failure since it is not fatal.
	// no need log the error, it is done in kv.SwitchMode already.
	_ = kv.ForAllStores(
		ctx,
		tls,
		minState,
		func(c context.Context, store *kv.Store) error {
			return kv.SwitchMode(c, tls, store.Address, mode)
		},
	)
}

func (rc *RestoreController) checkRequirements(ctx context.Context) error {
	// skip requirement check if explicitly turned off
	if !rc.cfg.App.CheckRequirements {
		return nil
	}
	return rc.backend.CheckRequirements(ctx)
}

func (rc *RestoreController) setGlobalVariables(ctx context.Context) error {
	// set new collation flag base on tidb config
	enabled := ObtainNewCollationEnabled(ctx, rc.tidbGlue.GetSQLExecutor())
	// we should enable/disable new collation here since in server mode, tidb config
	// may be different in different tasks
	collate.SetNewCollationEnabledForTest(enabled)
	return nil
}

func (rc *RestoreController) waitCheckpointFinish() {
	// wait checkpoint process finish so that we can do cleanup safely
	close(rc.saveCpCh)
	rc.checkpointsWg.Wait()
}

func (rc *RestoreController) cleanCheckpoints(ctx context.Context) error {
	rc.waitCheckpointFinish()

	if !rc.cfg.Checkpoint.Enable {
		return nil
	}

	logger := log.With(
		zap.Bool("keepAfterSuccess", rc.cfg.Checkpoint.KeepAfterSuccess),
		zap.Int64("taskID", rc.cfg.TaskID),
	)

	task := logger.Begin(zap.InfoLevel, "clean checkpoints")
	var err error
	if rc.cfg.Checkpoint.KeepAfterSuccess {
		err = rc.checkpointsDB.MoveCheckpoints(ctx, rc.cfg.TaskID)
	} else {
		err = rc.checkpointsDB.RemoveCheckpoint(ctx, "all")
	}
	task.End(zap.ErrorLevel, err)
	return errors.Annotate(err, "clean checkpoints")
}

func (rc *RestoreController) isLocalBackend() bool {
	return rc.cfg.TikvImporter.Backend == "local"
}

type chunkRestore struct {
	parser mydump.Parser
	index  int
	chunk  *ChunkCheckpoint
}

func newChunkRestore(
	ctx context.Context,
	index int,
	cfg *config.Config,
	chunk *ChunkCheckpoint,
	ioWorkers *worker.Pool,
	store storage.ExternalStorage,
	tableInfo *TidbTableInfo,
) (*chunkRestore, error) {
	blockBufSize := int64(cfg.Mydumper.ReadBlockSize)

	var reader storage.ReadSeekCloser
	var err error
	if chunk.FileMeta.Type == mydump.SourceTypeParquet {
		reader, err = mydump.OpenParquetReader(ctx, store, chunk.FileMeta.Path, chunk.FileMeta.FileSize)
	} else {
		reader, err = store.Open(ctx, chunk.FileMeta.Path)
	}
	if err != nil {
		return nil, errors.Trace(err)
	}

	var parser mydump.Parser
	switch chunk.FileMeta.Type {
	case mydump.SourceTypeCSV:
		hasHeader := cfg.Mydumper.CSV.Header && chunk.Chunk.Offset == 0
		parser = mydump.NewCSVParser(&cfg.Mydumper.CSV, reader, blockBufSize, ioWorkers, hasHeader)
	case mydump.SourceTypeSQL:
		parser = mydump.NewChunkParser(cfg.TiDB.SQLMode, reader, blockBufSize, ioWorkers)
	case mydump.SourceTypeParquet:
		parser, err = mydump.NewParquetParser(ctx, store, reader, chunk.FileMeta.Path)
		if err != nil {
			return nil, errors.Trace(err)
		}
	default:
		panic(fmt.Sprintf("file '%s' with unknown source type '%s'", chunk.Key.Path, chunk.FileMeta.Type.String()))
	}

	if err = parser.SetPos(chunk.Chunk.Offset, chunk.Chunk.PrevRowIDMax); err != nil {
		return nil, errors.Trace(err)
	}
	if len(chunk.ColumnPermutation) > 0 {
		parser.SetColumns(getColumnNames(tableInfo.Core, chunk.ColumnPermutation))
	}

	return &chunkRestore{
		parser: parser,
		index:  index,
		chunk:  chunk,
	}, nil
}

func (cr *chunkRestore) close() {
	cr.parser.Close()
}

type TableRestore struct {
	// The unique table name in the form "`db`.`tbl`".
	tableName string
	dbInfo    *TidbDBInfo
	tableInfo *TidbTableInfo
	tableMeta *mydump.MDTableMeta
	encTable  table.Table
	alloc     autoid.Allocators
	logger    log.Logger
}

func NewTableRestore(
	tableName string,
	tableMeta *mydump.MDTableMeta,
	dbInfo *TidbDBInfo,
	tableInfo *TidbTableInfo,
	cp *TableCheckpoint,
) (*TableRestore, error) {
	idAlloc := kv.NewPanickingAllocators(cp.AllocBase)
	tbl, err := tables.TableFromMeta(idAlloc, tableInfo.Core)
	if err != nil {
		return nil, errors.Annotatef(err, "failed to tables.TableFromMeta %s", tableName)
	}

	return &TableRestore{
		tableName: tableName,
		dbInfo:    dbInfo,
		tableInfo: tableInfo,
		tableMeta: tableMeta,
		encTable:  tbl,
		alloc:     idAlloc,
		logger:    log.With(zap.String("table", tableName)),
	}, nil
}

func (tr *TableRestore) Close() {
	tr.encTable = nil
	tr.logger.Info("restore done")
}

func (t *TableRestore) populateChunks(ctx context.Context, rc *RestoreController, cp *TableCheckpoint) error {
	task := t.logger.Begin(zap.InfoLevel, "load engines and files")
	chunks, err := mydump.MakeTableRegions(ctx, t.tableMeta, len(t.tableInfo.Core.Columns), rc.cfg, rc.ioWorkers, rc.store)
	if err == nil {
		timestamp := time.Now().Unix()
		failpoint.Inject("PopulateChunkTimestamp", func(v failpoint.Value) {
			timestamp = int64(v.(int))
		})
		for _, chunk := range chunks {
			engine, found := cp.Engines[chunk.EngineID]
			if !found {
				engine = &EngineCheckpoint{
					Status: CheckpointStatusLoaded,
				}
				cp.Engines[chunk.EngineID] = engine
			}
			ccp := &ChunkCheckpoint{
				Key: ChunkCheckpointKey{
					Path:   chunk.FileMeta.Path,
					Offset: chunk.Chunk.Offset,
				},
				FileMeta:          chunk.FileMeta,
				ColumnPermutation: nil,
				Chunk:             chunk.Chunk,
				Timestamp:         timestamp,
			}
			if len(chunk.Chunk.Columns) > 0 {
				perms, err := t.parseColumnPermutations(chunk.Chunk.Columns)
				if err != nil {
					return errors.Trace(err)
				}
				ccp.ColumnPermutation = perms
			}
			engine.Chunks = append(engine.Chunks, ccp)
		}

		// Add index engine checkpoint
		cp.Engines[indexEngineID] = &EngineCheckpoint{Status: CheckpointStatusLoaded}
	}
	task.End(zap.ErrorLevel, err,
		zap.Int("enginesCnt", len(cp.Engines)),
		zap.Int("filesCnt", len(chunks)),
	)
	return err
}

// initializeColumns computes the "column permutation" for an INSERT INTO
// statement. Suppose a table has columns (a, b, c, d) in canonical order, and
// we execute `INSERT INTO (d, b, a) VALUES ...`, we will need to remap the
// columns as:
//
// - column `a` is at position 2
// - column `b` is at position 1
// - column `c` is missing
// - column `d` is at position 0
//
// The column permutation of (d, b, a) is set to be [2, 1, -1, 0].
//
// The argument `columns` _must_ be in lower case.
func (t *TableRestore) initializeColumns(columns []string, ccp *ChunkCheckpoint) error {
	var colPerm []int
	if len(columns) == 0 {
		colPerm = make([]int, 0, len(t.tableInfo.Core.Columns)+1)
		shouldIncludeRowID := common.TableHasAutoRowID(t.tableInfo.Core)

		// no provided columns, so use identity permutation.
		for i := range t.tableInfo.Core.Columns {
			colPerm = append(colPerm, i)
		}
		if shouldIncludeRowID {
			colPerm = append(colPerm, -1)
		}
	} else {
		var err error
		colPerm, err = t.parseColumnPermutations(columns)
		if err != nil {
			return errors.Trace(err)
		}
	}

	ccp.ColumnPermutation = colPerm
	return nil
}

func (t *TableRestore) parseColumnPermutations(columns []string) ([]int, error) {
	colPerm := make([]int, 0, len(t.tableInfo.Core.Columns)+1)

	columnMap := make(map[string]int)
	for i, column := range columns {
		columnMap[column] = i
	}

	tableColumnMap := make(map[string]int)
	for i, col := range t.tableInfo.Core.Columns {
		tableColumnMap[col.Name.L] = i
	}

	// check if there are some unknown columns
	var unknownCols []string
	for _, c := range columns {
		if _, ok := tableColumnMap[c]; !ok && c != model.ExtraHandleName.L {
			unknownCols = append(unknownCols, c)
		}
	}
	if len(unknownCols) > 0 {
		return colPerm, errors.Errorf("unknown columns in header %s", unknownCols)
	}

	for _, colInfo := range t.tableInfo.Core.Columns {
		if i, ok := columnMap[colInfo.Name.L]; ok {
			colPerm = append(colPerm, i)
		} else {
			if len(colInfo.GeneratedExprString) == 0 {
				t.logger.Warn("column missing from data file, going to fill with default value",
					zap.String("colName", colInfo.Name.O),
					zap.Stringer("colType", &colInfo.FieldType),
				)
			}
			colPerm = append(colPerm, -1)
		}
	}
	if i, ok := columnMap[model.ExtraHandleName.L]; ok {
		colPerm = append(colPerm, i)
	} else if common.TableHasAutoRowID(t.tableInfo.Core) {
		colPerm = append(colPerm, -1)
	}

	return colPerm, nil
}

func getColumnNames(tableInfo *model.TableInfo, permutation []int) []string {
	colIndexes := make([]int, 0, len(permutation))
	for i := 0; i < len(permutation); i++ {
		colIndexes = append(colIndexes, -1)
	}
	colCnt := 0
	for i, p := range permutation {
		if p >= 0 {
			colIndexes[p] = i
			colCnt++
		}
	}

	names := make([]string, 0, colCnt)
	for _, idx := range colIndexes {
		// skip columns with index -1
		if idx >= 0 {
			names = append(names, tableInfo.Columns[idx].Name.O)
		}
	}
	return names
}

func (tr *TableRestore) importKV(ctx context.Context, closedEngine *kv.ClosedEngine) error {
	task := closedEngine.Logger().Begin(zap.InfoLevel, "import and cleanup engine")

	err := closedEngine.Import(ctx)
	if err == nil {
		closedEngine.Cleanup(ctx)
	}

	dur := task.End(zap.ErrorLevel, err)

	if err != nil {
		return errors.Trace(err)
	}

	metric.ImportSecondsHistogram.Observe(dur.Seconds())

	failpoint.Inject("SlowDownImport", func() {})

	return nil
}

// do checksum for each table.
func (tr *TableRestore) compareChecksum(ctx context.Context, localChecksum verify.KVChecksum) error {
	remoteChecksum, err := DoChecksum(ctx, tr.tableInfo)
	if err != nil {
		return errors.Trace(err)
	}

	if remoteChecksum.Checksum != localChecksum.Sum() ||
		remoteChecksum.TotalKVs != localChecksum.SumKVS() ||
		remoteChecksum.TotalBytes != localChecksum.SumSize() {
		return errors.Errorf("checksum mismatched remote vs local => (checksum: %d vs %d) (total_kvs: %d vs %d) (total_bytes:%d vs %d)",
			remoteChecksum.Checksum, localChecksum.Sum(),
			remoteChecksum.TotalKVs, localChecksum.SumKVS(),
			remoteChecksum.TotalBytes, localChecksum.SumSize(),
		)
	}

	tr.logger.Info("checksum pass", zap.Object("local", &localChecksum))
	return nil
}

func (tr *TableRestore) analyzeTable(ctx context.Context, g glue.SQLExecutor) error {
	task := tr.logger.Begin(zap.InfoLevel, "analyze")
	err := g.ExecuteWithLog(ctx, "ANALYZE TABLE "+tr.tableName, "analyze table", tr.logger)
	task.End(zap.ErrorLevel, err)
	return err
}

////////////////////////////////////////////////////////////////

var (
	maxKVQueueSize         = 128   // Cache at most this number of rows before blocking the encode loop
	minDeliverBytes uint64 = 65536 // 64 KB. batch at least this amount of bytes to reduce number of messages
)

type deliveredKVs struct {
	kvs     kv.Row // if kvs is nil, this indicated we've got the last message.
	columns []string
	offset  int64
	rowID   int64
}

type deliverResult struct {
	totalDur time.Duration
	err      error
}

func (cr *chunkRestore) deliverLoop(
	ctx context.Context,
	kvsCh <-chan []deliveredKVs,
	t *TableRestore,
	engineID int32,
	dataEngine, indexEngine *kv.OpenedEngine,
	rc *RestoreController,
) (deliverTotalDur time.Duration, err error) {
	var channelClosed bool
	dataKVs := rc.backend.MakeEmptyRows()
	indexKVs := rc.backend.MakeEmptyRows()

	deliverLogger := t.logger.With(
		zap.Int32("engineNumber", engineID),
		zap.Int("fileIndex", cr.index),
		zap.Stringer("path", &cr.chunk.Key),
		zap.String("task", "deliver"),
	)

	for !channelClosed {
		var dataChecksum, indexChecksum verify.KVChecksum
		var columns []string
		var kvPacket []deliveredKVs
		// init these two field as checkpoint current value, so even if there are no kv pairs delivered,
		// chunk checkpoint should stay the same
		offset := cr.chunk.Chunk.Offset
		rowID := cr.chunk.Chunk.PrevRowIDMax
		// Fetch enough KV pairs from the source.
	populate:
		for dataChecksum.SumSize()+indexChecksum.SumSize() < minDeliverBytes {
			select {
			case kvPacket = <-kvsCh:
				if len(kvPacket) == 0 {
					channelClosed = true
					break populate
				}
				for _, p := range kvPacket {
					p.kvs.ClassifyAndAppend(&dataKVs, &dataChecksum, &indexKVs, &indexChecksum)
					columns = p.columns
					offset = p.offset
					rowID = p.rowID
				}
			case <-ctx.Done():
				err = ctx.Err()
				return
			}
		}

		// Write KVs into the engine
		start := time.Now()

		if err = dataEngine.WriteRows(ctx, columns, dataKVs); err != nil {
			deliverLogger.Error("write to data engine failed", log.ShortError(err))
			return
		}
		if err = indexEngine.WriteRows(ctx, columns, indexKVs); err != nil {
			deliverLogger.Error("write to index engine failed", log.ShortError(err))
			return
		}

		deliverDur := time.Since(start)
		deliverTotalDur += deliverDur
		metric.BlockDeliverSecondsHistogram.Observe(deliverDur.Seconds())
		metric.BlockDeliverBytesHistogram.WithLabelValues(metric.BlockDeliverKindData).Observe(float64(dataChecksum.SumSize()))
		metric.BlockDeliverBytesHistogram.WithLabelValues(metric.BlockDeliverKindIndex).Observe(float64(indexChecksum.SumSize()))
		metric.BlockDeliverKVPairsHistogram.WithLabelValues(metric.BlockDeliverKindData).Observe(float64(dataChecksum.SumKVS()))
		metric.BlockDeliverKVPairsHistogram.WithLabelValues(metric.BlockDeliverKindIndex).Observe(float64(indexChecksum.SumKVS()))

		dataKVs = dataKVs.Clear()
		indexKVs = indexKVs.Clear()

		// Update the table, and save a checkpoint.
		// (the write to the importer is effective immediately, thus update these here)
		// No need to apply a lock since this is the only thread updating these variables.
		cr.chunk.Checksum.Add(&dataChecksum)
		cr.chunk.Checksum.Add(&indexChecksum)
		cr.chunk.Chunk.Offset = offset
		cr.chunk.Chunk.PrevRowIDMax = rowID
		// IN local mode, we should write these checkpoint after engine flushed
		if !rc.isLocalBackend() && (dataChecksum.SumKVS() != 0 || indexChecksum.SumKVS() != 0) {
			// No need to save checkpoint if nothing was delivered.
			saveCheckpoint(rc, t, engineID, cr.chunk)
		}
		failpoint.Inject("FailAfterWriteRows", func() {
			time.Sleep(time.Second)
			panic("forcing failure due to FailAfterWriteRows")
		})
		// TODO: for local backend, we may save checkpoint more frequently, e.g. after writen
		//10GB kv pairs to data engine, we can do a flush for both data & index engine, then we
		// can safely update current checkpoint.
	}

	return
}

func saveCheckpoint(rc *RestoreController, t *TableRestore, engineID int32, chunk *ChunkCheckpoint) {
	// We need to update the AllocBase every time we've finished a file.
	// The AllocBase is determined by the maximum of the "handle" (_tidb_rowid
	// or integer primary key), which can only be obtained by reading all data.

	var base int64
	if t.tableInfo.Core.PKIsHandle && t.tableInfo.Core.ContainsAutoRandomBits() {
		base = t.alloc.Get(autoid.AutoRandomType).Base() + 1
	} else {
		base = t.alloc.Get(autoid.RowIDAllocType).Base() + 1
	}
	rc.saveCpCh <- saveCp{
		tableName: t.tableName,
		merger: &RebaseCheckpointMerger{
			AllocBase: base,
		},
	}
	rc.saveCpCh <- saveCp{
		tableName: t.tableName,
		merger: &ChunkCheckpointMerger{
			EngineID:          engineID,
			Key:               chunk.Key,
			Checksum:          chunk.Checksum,
			Pos:               chunk.Chunk.Offset,
			RowID:             chunk.Chunk.PrevRowIDMax,
			ColumnPermutation: chunk.ColumnPermutation,
		},
	}
}

func (cr *chunkRestore) encodeLoop(
	ctx context.Context,
	kvsCh chan<- []deliveredKVs,
	t *TableRestore,
	logger log.Logger,
	kvEncoder kv.Encoder,
	deliverCompleteCh <-chan deliverResult,
	rc *RestoreController,
) (readTotalDur time.Duration, encodeTotalDur time.Duration, err error) {
	send := func(kvs []deliveredKVs) error {
		select {
		case kvsCh <- kvs:
			return nil
		case <-ctx.Done():
			return ctx.Err()
		case deliverResult, ok := <-deliverCompleteCh:
			if deliverResult.err == nil && !ok {
				deliverResult.err = ctx.Err()
			}
			if deliverResult.err == nil {
				deliverResult.err = errors.New("unexpected premature fulfillment")
				logger.DPanic("unexpected: deliverCompleteCh prematurely fulfilled with no error", zap.Bool("chIsOpen", ok))
			}
			return errors.Trace(deliverResult.err)
		}
	}

	pauser, maxKvPairsCnt := rc.pauser, rc.cfg.TikvImporter.MaxKVPairs
	initializedColumns, reachEOF := false, false
	for !reachEOF {
		if err = pauser.Wait(ctx); err != nil {
			return
		}
		offset, _ := cr.parser.Pos()
		if offset >= cr.chunk.Chunk.EndOffset {
			break
		}

		var readDur, encodeDur time.Duration
		canDeliver := false
		kvPacket := make([]deliveredKVs, 0, maxKvPairsCnt)
		var newOffset, rowID int64
	outLoop:
		for !canDeliver {
			readDurStart := time.Now()
			err = cr.parser.ReadRow()
			columnNames := cr.parser.Columns()
			newOffset, rowID = cr.parser.Pos()
			switch errors.Cause(err) {
			case nil:
				if !initializedColumns {
					if len(cr.chunk.ColumnPermutation) == 0 {
						if err = t.initializeColumns(columnNames, cr.chunk); err != nil {
							return
						}
					}
					initializedColumns = true
				}
			case io.EOF:
				reachEOF = true
				break outLoop
			default:
				err = errors.Annotatef(err, "in file %s at offset %d", &cr.chunk.Key, newOffset)
				return
			}
			readDur += time.Since(readDurStart)
			encodeDurStart := time.Now()
			lastRow := cr.parser.LastRow()
			// sql -> kv
			kvs, encodeErr := kvEncoder.Encode(logger, lastRow.Row, lastRow.RowID, cr.chunk.ColumnPermutation)
			encodeDur += time.Since(encodeDurStart)
			cr.parser.RecycleRow(lastRow)
			if encodeErr != nil {
				err = errors.Annotatef(encodeErr, "in file %s at offset %d", &cr.chunk.Key, newOffset)
				return
			}
			kvPacket = append(kvPacket, deliveredKVs{kvs: kvs, columns: columnNames, offset: newOffset, rowID: rowID})
			if len(kvPacket) >= maxKvPairsCnt || newOffset == cr.chunk.Chunk.EndOffset {
				canDeliver = true
			}
		}
		encodeTotalDur += encodeDur
		metric.RowEncodeSecondsHistogram.Observe(encodeDur.Seconds())
		readTotalDur += readDur
		metric.RowReadSecondsHistogram.Observe(readDur.Seconds())
		metric.RowReadBytesHistogram.Observe(float64(newOffset - offset))

		if len(kvPacket) != 0 {
			deliverKvStart := time.Now()
			if err = send(kvPacket); err != nil {
				return
			}
			metric.RowKVDeliverSecondsHistogram.Observe(time.Since(deliverKvStart).Seconds())
		}
	}

	err = send([]deliveredKVs{})
	return
}

func (cr *chunkRestore) restore(
	ctx context.Context,
	t *TableRestore,
	engineID int32,
	dataEngine, indexEngine *kv.OpenedEngine,
	rc *RestoreController,
) error {
	// Create the encoder.
	kvEncoder, err := rc.backend.NewEncoder(t.encTable, &kv.SessionOptions{
		SQLMode:   rc.cfg.TiDB.SQLMode,
		Timestamp: cr.chunk.Timestamp,
		SysVars:   rc.sysVars,
		// use chunk.PrevRowIDMax as the auto random seed, so it can stay the same value after recover from checkpoint.
		AutoRandomSeed: cr.chunk.Chunk.PrevRowIDMax,
	})
	if err != nil {
		return err
	}

	kvsCh := make(chan []deliveredKVs, maxKVQueueSize)
	deliverCompleteCh := make(chan deliverResult)

	defer func() {
		kvEncoder.Close()
		kvEncoder = nil
		close(kvsCh)
	}()

	go func() {
		defer close(deliverCompleteCh)
		dur, err := cr.deliverLoop(ctx, kvsCh, t, engineID, dataEngine, indexEngine, rc)
		select {
		case <-ctx.Done():
		case deliverCompleteCh <- deliverResult{dur, err}:
		}
	}()

	logTask := t.logger.With(
		zap.Int32("engineNumber", engineID),
		zap.Int("fileIndex", cr.index),
		zap.Stringer("path", &cr.chunk.Key),
	).Begin(zap.InfoLevel, "restore file")

	readTotalDur, encodeTotalDur, err := cr.encodeLoop(ctx, kvsCh, t, logTask.Logger, kvEncoder, deliverCompleteCh, rc)
	if err != nil {
		return err
	}

	select {
	case deliverResult := <-deliverCompleteCh:
		logTask.End(zap.ErrorLevel, deliverResult.err,
			zap.Duration("readDur", readTotalDur),
			zap.Duration("encodeDur", encodeTotalDur),
			zap.Duration("deliverDur", deliverResult.totalDur),
			zap.Object("checksum", &cr.chunk.Checksum),
		)
		return errors.Trace(deliverResult.err)
	case <-ctx.Done():
		return ctx.Err()
	}
}<|MERGE_RESOLUTION|>--- conflicted
+++ resolved
@@ -305,7 +305,6 @@
 	return errors.Trace(err)
 }
 
-<<<<<<< HEAD
 type schemaStmtType int
 
 const (
@@ -325,18 +324,6 @@
 	stmtType schemaStmtType
 	sql      string
 }
-=======
-func (rc *RestoreController) restoreSchema(ctx context.Context) error {
-	if !rc.cfg.Mydumper.NoSchema {
-		if rc.tidbGlue.OwnsSQLExecutor() {
-			db, err := DBFromConfig(rc.cfg.TiDB)
-			if err != nil {
-				return errors.Annotate(err, "connect to tidb failed")
-			}
-			defer db.Close()
-			db.ExecContext(ctx, "SET SQL_MODE = ?", rc.cfg.TiDB.StrSQLMode)
-		}
->>>>>>> e9a1bfb1
 
 type restoreSchemaWorker struct {
 	ctx      context.Context
