--- conflicted
+++ resolved
@@ -329,18 +329,12 @@
 	go func() {
 		for _, dbMeta := range dbMetas {
 			// task := log.With(zap.String("db", dbMeta.Name)).Begin(zap.InfoLevel, "restore table schema")
-<<<<<<< HEAD
-			worker.wg.Add(1)
-			worker.jobCh <- &schemaJob{
-				sql:     createDatabaseIfNotExistStmt(dbMeta.Name),
-=======
 			var createDatabase strings.Builder
 			createDatabase.WriteString("CREATE DATABASE IF NOT EXISTS ")
 			common.WriteMySQLIdentifier(&createDatabase, dbMeta.Name)
 			worker.wg.Add(1)
 			worker.jobCh <- &schemaJob{
 				sql:     createDatabase.String(),
->>>>>>> 75a5baa5
 				jobType: schemaCreateDatabase,
 			}
 		}
@@ -467,7 +461,6 @@
 				"create table",
 				"create view",
 			},
-<<<<<<< HEAD
 		}
 		worker.makeJobs(rc.dbMetas)
 		worker.run()
@@ -475,12 +468,6 @@
 		if err != nil {
 			return err
 		}
-=======
-		}
-		worker.makeJobs(rc.dbMetas)
-		worker.run()
-		worker.wait()
->>>>>>> 75a5baa5
 		// for _, dbMeta := range rc.dbMetas {
 		// 	task := log.With(zap.String("db", dbMeta.Name)).Begin(zap.InfoLevel, "restore table schema")
 
