// Copyright 2019 PingCAP, Inc.
//
// Licensed under the Apache License, Version 2.0 (the "License");
// you may not use this file except in compliance with the License.
// You may obtain a copy of the License at
//
//     http://www.apache.org/licenses/LICENSE-2.0
//
// Unless required by applicable law or agreed to in writing, software
// distributed under the License is distributed on an "AS IS" BASIS,
// See the License for the specific language governing permissions and
// limitations under the License.

package restore

import (
	"context"
	"fmt"
	"io"
	"math"
	"os"
	"strings"
	"sync"
	"sync/atomic"
	"time"

	"github.com/pingcap/br/pkg/pdutil"
	"github.com/pingcap/br/pkg/storage"
	"github.com/pingcap/br/pkg/utils"
	"github.com/pingcap/errors"
	"github.com/pingcap/failpoint"
	sstpb "github.com/pingcap/kvproto/pkg/import_sstpb"
	"github.com/pingcap/parser/model"
	"github.com/pingcap/tidb-lightning/lightning/checkpoints"
	"github.com/pingcap/tidb-lightning/lightning/glue"
	tidbcfg "github.com/pingcap/tidb/config"
	"github.com/pingcap/tidb/meta/autoid"
	"github.com/pingcap/tidb/table"
	"github.com/pingcap/tidb/table/tables"
	"github.com/pingcap/tidb/util/collate"
	"go.uber.org/zap"
	"modernc.org/mathutil"

	kv "github.com/pingcap/tidb-lightning/lightning/backend"
	. "github.com/pingcap/tidb-lightning/lightning/checkpoints"
	"github.com/pingcap/tidb-lightning/lightning/common"
	"github.com/pingcap/tidb-lightning/lightning/config"
	"github.com/pingcap/tidb-lightning/lightning/log"
	"github.com/pingcap/tidb-lightning/lightning/metric"
	"github.com/pingcap/tidb-lightning/lightning/mydump"
	verify "github.com/pingcap/tidb-lightning/lightning/verification"
	"github.com/pingcap/tidb-lightning/lightning/web"
	"github.com/pingcap/tidb-lightning/lightning/worker"
)

const (
	FullLevelCompact = -1
	Level1Compact    = 1
)

const (
	defaultGCLifeTime = 100 * time.Hour
)

const (
	indexEngineID = -1
)

const (
	compactStateIdle int32 = iota
	compactStateDoing
)

// DeliverPauser is a shared pauser to pause progress to (*chunkRestore).encodeLoop
var DeliverPauser = common.NewPauser()

func init() {
	cfg := tidbcfg.GetGlobalConfig()
	cfg.Log.SlowThreshold = 3000
	// used in integration tests
	failpoint.Inject("SetMinDeliverBytes", func(v failpoint.Value) {
		minDeliverBytes = uint64(v.(int))
	})
}

type saveCp struct {
	tableName string
	merger    TableCheckpointMerger
}

type errorSummary struct {
	status CheckpointStatus
	err    error
}

type errorSummaries struct {
	sync.Mutex
	logger  log.Logger
	summary map[string]errorSummary
}

// makeErrorSummaries returns an initialized errorSummaries instance
func makeErrorSummaries(logger log.Logger) errorSummaries {
	return errorSummaries{
		logger:  logger,
		summary: make(map[string]errorSummary),
	}
}

func (es *errorSummaries) emitLog() {
	es.Lock()
	defer es.Unlock()

	if errorCount := len(es.summary); errorCount > 0 {
		logger := es.logger
		logger.Error("tables failed to be imported", zap.Int("count", errorCount))
		for tableName, errorSummary := range es.summary {
			logger.Error("-",
				zap.String("table", tableName),
				zap.String("status", errorSummary.status.MetricName()),
				log.ShortError(errorSummary.err),
			)
		}
	}
}

func (es *errorSummaries) record(tableName string, err error, status CheckpointStatus) {
	es.Lock()
	defer es.Unlock()
	es.summary[tableName] = errorSummary{status: status, err: err}
}

type RestoreController struct {
	cfg             *config.Config
	dbMetas         []*mydump.MDDatabaseMeta
	dbInfos         map[string]*TidbDBInfo
	tableWorkers    *worker.Pool
	indexWorkers    *worker.Pool
	regionWorkers   *worker.Pool
	ioWorkers       *worker.Pool
	pauser          *common.Pauser
	backend         kv.Backend
	tidbGlue        glue.Glue
	postProcessLock sync.Mutex // a simple way to ensure post-processing is not concurrent without using complicated goroutines
	alterTableLock  sync.Mutex
	compactState    int32
	sysVars         map[string]string
	tls             *common.TLS

	errorSummaries errorSummaries

	checkpointsDB CheckpointsDB
	saveCpCh      chan saveCp
	checkpointsWg sync.WaitGroup

	closedEngineLimit *worker.Pool
	store             storage.ExternalStorage
	checksumManager   ChecksumManager
}

func NewRestoreController(
	ctx context.Context,
	dbMetas []*mydump.MDDatabaseMeta,
	cfg *config.Config,
	s storage.ExternalStorage,
	g glue.Glue,
) (*RestoreController, error) {
	return NewRestoreControllerWithPauser(ctx, dbMetas, cfg, s, DeliverPauser, g)
}

func NewRestoreControllerWithPauser(
	ctx context.Context,
	dbMetas []*mydump.MDDatabaseMeta,
	cfg *config.Config,
	s storage.ExternalStorage,
	pauser *common.Pauser,
	g glue.Glue,
) (*RestoreController, error) {
	tls, err := cfg.ToTLS()
	if err != nil {
		return nil, err
	}

	cpdb, err := g.OpenCheckpointsDB(ctx, cfg)
	if err != nil {
		return nil, errors.Annotate(err, "open checkpoint db failed")
	}

	taskCp, err := cpdb.TaskCheckpoint(ctx)
	if err != nil {
		return nil, errors.Annotate(err, "get task checkpoint failed")
	}
	if err := verifyCheckpoint(cfg, taskCp); err != nil {
		return nil, errors.Trace(err)
	}

	var backend kv.Backend
	switch cfg.TikvImporter.Backend {
	case config.BackendImporter:
		var err error
		backend, err = kv.NewImporter(ctx, tls, cfg.TikvImporter.Addr, cfg.TiDB.PdAddr)
		if err != nil {
			return nil, errors.Annotate(err, "open importer backend failed")
		}
	case config.BackendTiDB:
		db, err := DBFromConfig(cfg.TiDB)
		if err != nil {
			return nil, errors.Annotate(err, "open tidb backend failed")
		}
		backend = kv.NewTiDBBackend(db, cfg.TikvImporter.OnDuplicate)
	case config.BackendLocal:
		var rLimit uint64
		rLimit, err = kv.GetSystemRLimit()
		if err != nil {
			return nil, err
		}
		maxOpenFiles := int(rLimit / uint64(cfg.App.TableConcurrency))
		// check overflow
		if maxOpenFiles < 0 {
			maxOpenFiles = math.MaxInt32
		}

		backend, err = kv.NewLocalBackend(ctx, tls, cfg.TiDB.PdAddr, int64(cfg.TikvImporter.RegionSplitSize),
			cfg.TikvImporter.SortedKVDir, cfg.TikvImporter.RangeConcurrency, cfg.TikvImporter.SendKVPairs,
			cfg.Checkpoint.Enable, g, maxOpenFiles)
		if err != nil {
			return nil, errors.Annotate(err, "build local backend failed")
		}
	default:
		return nil, errors.New("unknown backend: " + cfg.TikvImporter.Backend)
	}

	rc := &RestoreController{
		cfg:           cfg,
		dbMetas:       dbMetas,
		tableWorkers:  worker.NewPool(ctx, cfg.App.TableConcurrency, "table"),
		indexWorkers:  worker.NewPool(ctx, cfg.App.IndexConcurrency, "index"),
		regionWorkers: worker.NewPool(ctx, cfg.App.RegionConcurrency, "region"),
		ioWorkers:     worker.NewPool(ctx, cfg.App.IOConcurrency, "io"),
		pauser:        pauser,
		backend:       backend,
		tidbGlue:      g,
		sysVars:       defaultImportantVariables,
		tls:           tls,

		errorSummaries:    makeErrorSummaries(log.L()),
		checkpointsDB:     cpdb,
		saveCpCh:          make(chan saveCp),
		closedEngineLimit: worker.NewPool(ctx, cfg.App.TableConcurrency*2, "closed-engine"),

		store: s,
	}

	return rc, nil
}

func (rc *RestoreController) Close() {
	rc.backend.Close()
	rc.tidbGlue.GetSQLExecutor().Close()
}

func (rc *RestoreController) Run(ctx context.Context) error {
	opts := []func(context.Context) error{
		rc.checkRequirements,
		rc.setGlobalVariables,
		rc.restoreSchema,
		rc.restoreTables,
		rc.fullCompact,
		rc.switchToNormalMode,
		rc.cleanCheckpoints,
	}

	task := log.L().Begin(zap.InfoLevel, "the whole procedure")

	var err error
	finished := false
outside:
	for i, process := range opts {
		err = process(ctx)
		if i == len(opts)-1 {
			finished = true
		}
		logger := task.With(zap.Int("step", i), log.ShortError(err))

		switch {
		case err == nil:
		case log.IsContextCanceledError(err):
			logger.Info("task canceled")
			err = nil
			break outside
		default:
			logger.Error("run failed")
			fmt.Fprintf(os.Stderr, "Error: %s\n", err)
			break outside // ps : not continue
		}
	}

	// if process is cancelled, should make sure checkpoints are written to db.
	if !finished {
		rc.waitCheckpointFinish()
	}

	task.End(zap.ErrorLevel, err)
	rc.errorSummaries.emitLog()

	return errors.Trace(err)
}

type schemaStmtType int

func (stmtType schemaStmtType) String() string {
	switch stmtType {
	case schemaCreateDatabase:
		return "restore database schema"
	case schemaCreateTable:
		return "restore table schema"
	case schemaCreateView:
		return "restore view schema"
	}
	return "unknown statement of schema"
}

const (
	schemaCreateDatabase schemaStmtType = iota
	schemaCreateTable
	schemaCreateView
)

type schemaJob struct {
	dbName   string
	tblName  string // empty for create db jobs
	stmtType schemaStmtType
	stmts    []*schemaStmt
}

type schemaStmt struct {
	sql string
}

type restoreSchemaWorker struct {
	ctx   context.Context
	quit  context.CancelFunc
	jobCh chan *schemaJob
	errCh chan error
	wg    sync.WaitGroup
	glue  glue.Glue
	store storage.ExternalStorage
}

func (worker *restoreSchemaWorker) makeJobs(dbMetas []*mydump.MDDatabaseMeta) error {
	defer func() {
<<<<<<< HEAD
=======
		fmt.Println("Quit")
>>>>>>> 913d808b
		close(worker.jobCh)
		worker.quit()
	}()
	var err error
	// 1. restore databases, execute statements concurrency
	for _, dbMeta := range dbMetas {
		restoreSchemaJob := &schemaJob{
			dbName:   dbMeta.Name,
			stmtType: schemaCreateDatabase,
			stmts:    make([]*schemaStmt, 0, 1),
		}
		restoreSchemaJob.stmts = append(restoreSchemaJob.stmts, &schemaStmt{
			sql: createDatabaseIfNotExistStmt(dbMeta.Name),
		})
		err = worker.appendJob(restoreSchemaJob)
		if err != nil {
			return err
		}
	}
	err = worker.wait()
	if err != nil {
		return err
	}
	// 2. restore tables, execute statements concurrency
	for _, dbMeta := range dbMetas {
		for _, tblMeta := range dbMeta.Tables {
			sql := tblMeta.GetSchema(worker.ctx, worker.store)
			if sql != "" {
				stmts, err := createTableIfNotExistsStmt(worker.glue.GetParser(), sql, dbMeta.Name, tblMeta.Name)
				if err != nil {
					return err
				}
				restoreSchemaJob := &schemaJob{
					dbName:   dbMeta.Name,
					tblName:  tblMeta.Name,
					stmtType: schemaCreateTable,
					stmts:    make([]*schemaStmt, 0, len(stmts)),
				}
				for _, sql := range stmts {
					restoreSchemaJob.stmts = append(restoreSchemaJob.stmts, &schemaStmt{
						sql: sql,
					})
				}
				err = worker.appendJob(restoreSchemaJob)
				if err != nil {
					return err
				}
			}
		}
	}
	err = worker.wait()
	if err != nil {
		return err
	}
	// 3. restore views. Since views can cross database we must restore views after all table schemas are restored.
	for _, dbMeta := range dbMetas {
		for _, viewMeta := range dbMeta.Views {
			sql := viewMeta.GetSchema(worker.ctx, worker.store)
			if sql != "" {
				stmts, err := createTableIfNotExistsStmt(worker.glue.GetParser(), sql, dbMeta.Name, viewMeta.Name)
				if err != nil {
					return err
				}
				restoreSchemaJob := &schemaJob{
					dbName:   dbMeta.Name,
					tblName:  viewMeta.Name,
					stmtType: schemaCreateView,
					stmts:    make([]*schemaStmt, 0, len(stmts)),
				}
				for _, sql := range stmts {
					restoreSchemaJob.stmts = append(restoreSchemaJob.stmts, &schemaStmt{
						sql: sql,
					})
				}
				err = worker.appendJob(restoreSchemaJob)
				if err != nil {
					return err
				}
				// we don't support restore views concurrency, cauz it maybe will raise a error
				err = worker.wait()
				if err != nil {
					return err
				}
			}
		}
	}
	return nil
}

func (worker *restoreSchemaWorker) doJob() {
	var session checkpoints.Session
	defer func() {
		if session != nil {
			session.Close()
		}
	}()
loop:
	for {
		select {
		case <-worker.ctx.Done():
			// don't `return` or throw `worker.ctx.Err()`here,
			// if we `return`, we can't mark cancelled jobs as done,
			// if we `throw(worker.ctx.Err())`, it will be blocked to death
			break loop
		case job := <-worker.jobCh:
			if job == nil {
				// successful exit
				return
			}
			var err error
			if session == nil {
				session, err = worker.glue.GetSession(worker.ctx)
				if err != nil {
					worker.wg.Done()
					worker.throw(err)
					// don't return
					break loop
				}
			}
			logger := log.With(zap.String("db", job.dbName), zap.String("table", job.tblName))
			for _, stmt := range job.stmts {
				task := logger.Begin(zap.DebugLevel, fmt.Sprintf("execute SQL: %s", stmt.sql))
				_, err = session.Execute(worker.ctx, stmt.sql)
				task.End(zap.ErrorLevel, err)
				if err != nil {
					err = errors.Annotatef(err, "%s %s failed", job.stmtType.String(), common.UniqueTable(job.dbName, job.tblName))
					worker.wg.Done()
					worker.throw(err)
					// don't return
					break loop
				}
			}
			worker.wg.Done()
		}
	}
	// mark the cancelled job as `Done`, a little tricky,
	// cauz we need make sure `worker.wg.Wait()` wouldn't blocked forever
	for range worker.jobCh {
		worker.wg.Done()
	}
}

func (worker *restoreSchemaWorker) wait() error {
	fmt.Println("Wait")

	// avoid to `worker.wg.Wait()` blocked forever when all `doJob`'s goroutine exited.
	// don't worry about goroutine below, it never become a zombie,
	// cauz we have mechanism to clean cancelled jobs in `worker.jobCh`.
	// means whole jobs has been send to `worker.jobCh` would be done.
	waitCh := make(chan struct{})
	go func() {
		worker.wg.Wait()
		close(waitCh)
	}()
	select {
	case err := <-worker.errCh:
		return err
	case <-worker.ctx.Done():
		return worker.ctx.Err()
	case <-waitCh:
		return nil
	}
}

func (worker *restoreSchemaWorker) throw(err error) {
	fmt.Println("throw")

	select {
	case <-worker.ctx.Done():
		// don't throw `worker.ctx.Err()` again, it will be blocked to death.
		return
	case worker.errCh <- err:
		worker.quit()
	}
}

func (worker *restoreSchemaWorker) appendJob(job *schemaJob) error {
	fmt.Println("appendJob")

	worker.wg.Add(1)
	select {
	case err := <-worker.errCh:
		// cancel the job
		worker.wg.Done()
		return err
	case <-worker.ctx.Done():
		// cancel the job
		worker.wg.Done()
		return worker.ctx.Err()
	case worker.jobCh <- job:
		return nil
	}
}

func (rc *RestoreController) restoreSchema(ctx context.Context) error {
	if !rc.cfg.Mydumper.NoSchema {
		fmt.Println("restore all schema")
		logTask := log.L().Begin(zap.InfoLevel, "restore all schema")
		concurrency := utils.MinInt(rc.cfg.App.RegionConcurrency, 8)
		childCtx, cancel := context.WithCancel(ctx)
		worker := restoreSchemaWorker{
			ctx:   childCtx,
			quit:  cancel,
			jobCh: make(chan *schemaJob, concurrency),
			errCh: make(chan error),
			glue:  rc.tidbGlue,
			store: rc.store,
		}
		for i := 0; i < concurrency; i++ {
			fmt.Println("start consumer procedure", i)
			go worker.doJob()
		}
		fmt.Println("start producer procedure")
		err := worker.makeJobs(rc.dbMetas)
		logTask.End(zap.ErrorLevel, err)
		if err != nil {
			return err
		}
	}
	getTableFunc := rc.backend.FetchRemoteTableModels
	if !rc.tidbGlue.OwnsSQLExecutor() {
		getTableFunc = rc.tidbGlue.GetTables
	}
	dbInfos, err := LoadSchemaInfo(ctx, rc.dbMetas, getTableFunc)
	if err != nil {
		return errors.Trace(err)
	}
	rc.dbInfos = dbInfos

	// Load new checkpoints
	err = rc.checkpointsDB.Initialize(ctx, rc.cfg, dbInfos)
	if err != nil {
		return errors.Trace(err)
	}
	failpoint.Inject("InitializeCheckpointExit", func() {
		log.L().Warn("exit triggered", zap.String("failpoint", "InitializeCheckpointExit"))
		os.Exit(0)
	})

	go rc.listenCheckpointUpdates()

	rc.sysVars = ObtainImportantVariables(ctx, rc.tidbGlue.GetSQLExecutor())

	// Estimate the number of chunks for progress reporting
	err = rc.estimateChunkCountIntoMetrics(ctx)
	return err
}

// verifyCheckpoint check whether previous task checkpoint is compatible with task config
func verifyCheckpoint(cfg *config.Config, taskCp *TaskCheckpoint) error {
	if taskCp == nil {
		return nil
	}
	// always check the backend value even with 'check-requirements = false'
	retryUsage := "destroy all checkpoints"
	if cfg.Checkpoint.Driver == config.CheckpointDriverFile {
		retryUsage = fmt.Sprintf("delete the file '%s'", cfg.Checkpoint.DSN)
	}
	retryUsage += " and remove all restored tables and try again"

	if cfg.TikvImporter.Backend != taskCp.Backend {
		return errors.Errorf("config 'tikv-importer.backend' value '%s' different from checkpoint value '%s', please %s", cfg.TikvImporter.Backend, taskCp.Backend, retryUsage)
	}

	if cfg.App.CheckRequirements {
		if common.ReleaseVersion != taskCp.LightningVer {
			var displayVer string
			if len(taskCp.LightningVer) != 0 {
				displayVer = fmt.Sprintf("at '%s'", taskCp.LightningVer)
			} else {
				displayVer = "before v4.0.6/v3.0.19"
			}
			return errors.Errorf("lightning version is '%s', but checkpoint was created %s, please %s", common.ReleaseVersion, displayVer, retryUsage)
		}

		errorFmt := "config '%s' value '%s' different from checkpoint value '%s'. You may set 'check-requirements = false' to skip this check or " + retryUsage
		if cfg.Mydumper.SourceDir != taskCp.SourceDir {
			return errors.Errorf(errorFmt, "mydumper.data-source-dir", cfg.Mydumper.SourceDir, taskCp.SourceDir)
		}

		if cfg.TikvImporter.Backend == config.BackendLocal && cfg.TikvImporter.SortedKVDir != taskCp.SortedKVDir {
			return errors.Errorf(errorFmt, "mydumper.sorted-kv-dir", cfg.TikvImporter.SortedKVDir, taskCp.SortedKVDir)
		}

		if cfg.TikvImporter.Backend == config.BackendImporter && cfg.TikvImporter.Addr != taskCp.ImporterAddr {
			return errors.Errorf(errorFmt, "tikv-importer.addr", cfg.TikvImporter.Backend, taskCp.Backend)
		}

		if cfg.TiDB.Host != taskCp.TiDBHost {
			return errors.Errorf(errorFmt, "tidb.host", cfg.TiDB.Host, taskCp.TiDBHost)
		}

		if cfg.TiDB.Port != taskCp.TiDBPort {
			return errors.Errorf(errorFmt, "tidb.port", cfg.TiDB.Port, taskCp.TiDBPort)
		}

		if cfg.TiDB.PdAddr != taskCp.PdAddr {
			return errors.Errorf(errorFmt, "tidb.pd-addr", cfg.TiDB.PdAddr, taskCp.PdAddr)
		}
	}

	return nil
}

func (rc *RestoreController) estimateChunkCountIntoMetrics(ctx context.Context) error {
	estimatedChunkCount := 0.0
	for _, dbMeta := range rc.dbMetas {
		for _, tableMeta := range dbMeta.Tables {
			tableName := common.UniqueTable(dbMeta.Name, tableMeta.Name)
			dbCp, err := rc.checkpointsDB.Get(ctx, tableName)
			if err != nil {
				return errors.Trace(err)
			}
			fileChunks := make(map[string]float64)
			for engineId, eCp := range dbCp.Engines {
				if engineId == indexEngineID {
					continue
				}
				for _, c := range eCp.Chunks {
					if _, ok := fileChunks[c.Key.Path]; !ok {
						fileChunks[c.Key.Path] = 0.0
					}
					remainChunkCnt := float64(c.Chunk.EndOffset-c.Chunk.Offset) / float64(c.Chunk.EndOffset-c.Key.Offset)
					fileChunks[c.Key.Path] += remainChunkCnt
				}
			}
			for _, fileMeta := range tableMeta.DataFiles {
				if cnt, ok := fileChunks[fileMeta.FileMeta.Path]; ok {
					estimatedChunkCount += cnt
					continue
				}
				if fileMeta.FileMeta.Type == mydump.SourceTypeCSV {
					cfg := rc.cfg.Mydumper
					if fileMeta.FileMeta.FileSize > int64(cfg.MaxRegionSize) && cfg.StrictFormat && !cfg.CSV.Header {
						estimatedChunkCount += math.Round(float64(fileMeta.FileMeta.FileSize) / float64(cfg.MaxRegionSize))
					} else {
						estimatedChunkCount += 1
					}
				} else {
					estimatedChunkCount += 1
				}
			}
		}
	}
	metric.ChunkCounter.WithLabelValues(metric.ChunkStateEstimated).Add(estimatedChunkCount)
	rc.tidbGlue.Record(glue.RecordEstimatedChunk, uint64(estimatedChunkCount))
	return nil
}

func (rc *RestoreController) saveStatusCheckpoint(tableName string, engineID int32, err error, statusIfSucceed CheckpointStatus) {
	merger := &StatusCheckpointMerger{Status: statusIfSucceed, EngineID: engineID}

	log.L().Debug("update checkpoint", zap.String("table", tableName), zap.Int32("engine_id", engineID),
		zap.Uint8("new_status", uint8(statusIfSucceed)), zap.Error(err))

	switch {
	case err == nil:
		break
	case !common.IsContextCanceledError(err):
		merger.SetInvalid()
		rc.errorSummaries.record(tableName, err, statusIfSucceed)
	default:
		return
	}

	if engineID == WholeTableEngineID {
		metric.RecordTableCount(statusIfSucceed.MetricName(), err)
	} else {
		metric.RecordEngineCount(statusIfSucceed.MetricName(), err)
	}

	rc.saveCpCh <- saveCp{tableName: tableName, merger: merger}
}

// listenCheckpointUpdates will combine several checkpoints together to reduce database load.
func (rc *RestoreController) listenCheckpointUpdates() {
	rc.checkpointsWg.Add(1)

	var lock sync.Mutex
	coalesed := make(map[string]*TableCheckpointDiff)

	hasCheckpoint := make(chan struct{}, 1)
	defer close(hasCheckpoint)

	go func() {
		for range hasCheckpoint {
			lock.Lock()
			cpd := coalesed
			coalesed = make(map[string]*TableCheckpointDiff)
			lock.Unlock()

			if len(cpd) > 0 {
				rc.checkpointsDB.Update(cpd)
				web.BroadcastCheckpointDiff(cpd)
			}
			rc.checkpointsWg.Done()
		}
	}()

	for scp := range rc.saveCpCh {
		lock.Lock()
		cpd, ok := coalesed[scp.tableName]
		if !ok {
			cpd = NewTableCheckpointDiff()
			coalesed[scp.tableName] = cpd
		}
		scp.merger.MergeInto(cpd)

		if len(hasCheckpoint) == 0 {
			rc.checkpointsWg.Add(1)
			hasCheckpoint <- struct{}{}
		}

		lock.Unlock()

		failpoint.Inject("FailIfImportedChunk", func(val failpoint.Value) {
			if merger, ok := scp.merger.(*ChunkCheckpointMerger); ok && merger.Checksum.SumKVS() >= uint64(val.(int)) {
				rc.checkpointsWg.Done()
				rc.checkpointsWg.Wait()
				panic("forcing failure due to FailIfImportedChunk")
			}
		})

		failpoint.Inject("FailIfStatusBecomes", func(val failpoint.Value) {
			if merger, ok := scp.merger.(*StatusCheckpointMerger); ok && merger.EngineID >= 0 && int(merger.Status) == val.(int) {
				rc.checkpointsWg.Done()
				rc.checkpointsWg.Wait()
				panic("forcing failure due to FailIfStatusBecomes")
			}
		})

		failpoint.Inject("FailIfIndexEngineImported", func(val failpoint.Value) {
			if merger, ok := scp.merger.(*StatusCheckpointMerger); ok &&
				merger.EngineID == WholeTableEngineID &&
				merger.Status == CheckpointStatusIndexImported && val.(int) > 0 {
				rc.checkpointsWg.Done()
				rc.checkpointsWg.Wait()
				panic("forcing failure due to FailIfIndexEngineImported")
			}
		})

		failpoint.Inject("KillIfImportedChunk", func(val failpoint.Value) {
			if merger, ok := scp.merger.(*ChunkCheckpointMerger); ok && merger.Checksum.SumKVS() >= uint64(val.(int)) {
				common.KillMySelf()
			}
		})
	}
	rc.checkpointsWg.Done()
}

func (rc *RestoreController) runPeriodicActions(ctx context.Context, stop <-chan struct{}) {
	logProgressTicker := time.NewTicker(rc.cfg.Cron.LogProgress.Duration)
	defer logProgressTicker.Stop()

	glueProgressTicker := time.NewTicker(3 * time.Second)
	defer glueProgressTicker.Stop()

	var switchModeChan <-chan time.Time
	// tide backend don't need to switch tikv to import mode
	if rc.cfg.TikvImporter.Backend != config.BackendTiDB {
		switchModeTicker := time.NewTicker(rc.cfg.Cron.SwitchMode.Duration)
		defer switchModeTicker.Stop()
		switchModeChan = switchModeTicker.C

		rc.switchToImportMode(ctx)
	} else {
		switchModeChan = make(chan time.Time)
	}

	start := time.Now()

	for {
		select {
		case <-ctx.Done():
			log.L().Warn("stopping periodic actions", log.ShortError(ctx.Err()))
			return
		case <-stop:
			log.L().Info("everything imported, stopping periodic actions")
			return

		case <-switchModeChan:
			// periodically switch to import mode, as requested by TiKV 3.0
			rc.switchToImportMode(ctx)

		case <-logProgressTicker.C:
			// log the current progress periodically, so OPS will know that we're still working
			nanoseconds := float64(time.Since(start).Nanoseconds())
			estimated := metric.ReadCounter(metric.ChunkCounter.WithLabelValues(metric.ChunkStateEstimated))
			finished := metric.ReadCounter(metric.ChunkCounter.WithLabelValues(metric.ChunkStateFinished))
			totalTables := metric.ReadCounter(metric.TableCounter.WithLabelValues(metric.TableStatePending, metric.TableResultSuccess))
			completedTables := metric.ReadCounter(metric.TableCounter.WithLabelValues(metric.TableStateCompleted, metric.TableResultSuccess))
			bytesRead := metric.ReadHistogramSum(metric.RowReadBytesHistogram)

			var state string
			var remaining zap.Field
			if finished >= estimated {
				state = "post-processing"
				remaining = zap.Skip()
			} else if finished > 0 {
				remainNanoseconds := (estimated/finished - 1) * nanoseconds
				state = "writing"
				remaining = zap.Duration("remaining", time.Duration(remainNanoseconds).Round(time.Second))
			} else {
				state = "writing"
				remaining = zap.Skip()
			}

			// Note: a speed of 28 MiB/s roughly corresponds to 100 GiB/hour.
			log.L().Info("progress",
				zap.String("files", fmt.Sprintf("%.0f/%.0f (%.1f%%)", finished, estimated, finished/estimated*100)),
				zap.String("tables", fmt.Sprintf("%.0f/%.0f (%.1f%%)", completedTables, totalTables, completedTables/totalTables*100)),
				zap.String("chunks", fmt.Sprintf("%.0f/%.0f", finished, estimated)),
				zap.Float64("speed(MiB/s)", bytesRead/(1048576e-9*nanoseconds)),
				zap.String("state", state),
				remaining,
			)
		case <-glueProgressTicker.C:
			finished := metric.ReadCounter(metric.ChunkCounter.WithLabelValues(metric.ChunkStateFinished))
			rc.tidbGlue.Record(glue.RecordFinishedChunk, uint64(finished))
		}
	}
}

var checksumManagerKey struct{}

func (rc *RestoreController) restoreTables(ctx context.Context) error {
	logTask := log.L().Begin(zap.InfoLevel, "restore all tables data")

	// for local backend, we should disable some pd scheduler and change some settings, to
	// make split region and ingest sst more stable
	// because importer backend is mostly use for v3.x cluster which doesn't support these api,
	// so we also don't do this for import backend
	if rc.cfg.TikvImporter.Backend == config.BackendLocal {
		// disable some pd schedulers
		pdController, err := pdutil.NewPdController(ctx, rc.cfg.TiDB.PdAddr,
			rc.tls.TLSConfig(), rc.tls.ToPDSecurityOption())
		if err != nil {
			return errors.Trace(err)
		}
		logTask.Info("removing PD leader&region schedulers")
		restoreFn, e := pdController.RemoveSchedulers(ctx)
		defer func() {
			// use context.Background to make sure this restore function can still be executed even if ctx is canceled
			if restoreE := restoreFn(context.Background()); restoreE != nil {
				logTask.Warn("failed to restore removed schedulers, you may need to restore them manually", zap.Error(restoreE))
				return
			}
			logTask.Info("add back PD leader&region schedulers")
		}()
		if e != nil {
			return errors.Trace(err)
		}
	}

	type task struct {
		tr *TableRestore
		cp *TableCheckpoint
	}

	totalTables := 0
	for _, dbMeta := range rc.dbMetas {
		totalTables += len(dbMeta.Tables)
	}
	postProcessTaskChan := make(chan task, totalTables)

	var wg sync.WaitGroup
	var restoreErr common.OnceError

	stopPeriodicActions := make(chan struct{})
	go rc.runPeriodicActions(ctx, stopPeriodicActions)
	defer close(stopPeriodicActions)

	taskCh := make(chan task, rc.cfg.App.IndexConcurrency)
	defer close(taskCh)

	manager, err := newChecksumManager(ctx, rc)
	if err != nil {
		return errors.Trace(err)
	}
	ctx2 := context.WithValue(ctx, &checksumManagerKey, manager)
	for i := 0; i < rc.cfg.App.IndexConcurrency; i++ {
		go func() {
			for task := range taskCh {
				tableLogTask := task.tr.logger.Begin(zap.InfoLevel, "restore table")
				web.BroadcastTableCheckpoint(task.tr.tableName, task.cp)
				needPostProcess, err := task.tr.restoreTable(ctx2, rc, task.cp)
				err = errors.Annotatef(err, "restore table %s failed", task.tr.tableName)
				tableLogTask.End(zap.ErrorLevel, err)
				web.BroadcastError(task.tr.tableName, err)
				metric.RecordTableCount("completed", err)
				restoreErr.Set(err)
				if needPostProcess {
					postProcessTaskChan <- task
				}
				wg.Done()
			}
		}()
	}

	// first collect all tables where the checkpoint is invalid
	allInvalidCheckpoints := make(map[string]CheckpointStatus)
	// collect all tables whose checkpoint's tableID can't match current tableID
	allDirtyCheckpoints := make(map[string]struct{})
	for _, dbMeta := range rc.dbMetas {
		dbInfo, ok := rc.dbInfos[dbMeta.Name]
		if !ok {
			return errors.Errorf("database %s not found in rc.dbInfos", dbMeta.Name)
		}
		for _, tableMeta := range dbMeta.Tables {
			tableInfo, ok := dbInfo.Tables[tableMeta.Name]
			if !ok {
				return errors.Errorf("table info %s.%s not found", dbMeta.Name, tableMeta.Name)
			}

			tableName := common.UniqueTable(dbInfo.Name, tableInfo.Name)
			cp, err := rc.checkpointsDB.Get(ctx, tableName)
			if err != nil {
				return errors.Trace(err)
			}
			if cp.Status <= CheckpointStatusMaxInvalid {
				allInvalidCheckpoints[tableName] = cp.Status
			} else if cp.TableID > 0 && cp.TableID != tableInfo.ID {
				allDirtyCheckpoints[tableName] = struct{}{}
			}
		}
	}

	if len(allInvalidCheckpoints) != 0 {
		logger := log.L()
		logger.Error(
			"TiDB Lightning has failed last time. To prevent data loss, this run will stop now. Please resolve errors first",
			zap.Int("count", len(allInvalidCheckpoints)),
		)

		for tableName, status := range allInvalidCheckpoints {
			failedStep := status * 10
			var action strings.Builder
			action.WriteString("./tidb-lightning-ctl --checkpoint-error-")
			switch failedStep {
			case CheckpointStatusAlteredAutoInc, CheckpointStatusAnalyzed:
				action.WriteString("ignore")
			default:
				action.WriteString("destroy")
			}
			action.WriteString("='")
			action.WriteString(tableName)
			action.WriteString("' --config=...")

			logger.Info("-",
				zap.String("table", tableName),
				zap.Uint8("status", uint8(status)),
				zap.String("failedStep", failedStep.MetricName()),
				zap.Stringer("recommendedAction", &action),
			)
		}

		logger.Info("You may also run `./tidb-lightning-ctl --checkpoint-error-destroy=all --config=...` to start from scratch")
		logger.Info("For details of this failure, read the log file from the PREVIOUS run")

		return errors.New("TiDB Lightning has failed last time; please resolve these errors first")
	}
	if len(allDirtyCheckpoints) > 0 {
		logger := log.L()
		logger.Error(
			"TiDB Lightning has detected tables with illegal checkpoints. To prevent data mismatch, this run will stop now. Please remove these checkpoints first",
			zap.Int("count", len(allDirtyCheckpoints)),
		)

		for tableName := range allDirtyCheckpoints {
			logger.Info("-",
				zap.String("table", tableName),
				zap.String("recommendedAction", "./tidb-lightning-ctl --checkpoint-remove='"+tableName+"' --config=..."),
			)
		}

		logger.Info("You may also run `./tidb-lightning-ctl --checkpoint-remove=all --config=...` to start from scratch")

		return errors.New("TiDB Lightning has detected tables with illegal checkpoints; please remove these checkpoints first")
	}

	for _, dbMeta := range rc.dbMetas {
		dbInfo := rc.dbInfos[dbMeta.Name]
		for _, tableMeta := range dbMeta.Tables {
			tableInfo := dbInfo.Tables[tableMeta.Name]
			tableName := common.UniqueTable(dbInfo.Name, tableInfo.Name)
			cp, err := rc.checkpointsDB.Get(ctx, tableName)
			if err != nil {
				return errors.Trace(err)
			}
			tr, err := NewTableRestore(tableName, tableMeta, dbInfo, tableInfo, cp)
			if err != nil {
				return errors.Trace(err)
			}

			wg.Add(1)
			select {
			case taskCh <- task{tr: tr, cp: cp}:
			case <-ctx.Done():
				return ctx.Err()
			}
		}
	}

	wg.Wait()
	// if context is done, should return directly
	select {
	case <-ctx.Done():
		err = restoreErr.Get()
		if err == nil {
			err = ctx.Err()
		}
		logTask.End(zap.ErrorLevel, err)
		return err
	default:
	}

	close(postProcessTaskChan)
	// otherwise, we should run all tasks in the post-process task chan
	for i := 0; i < rc.cfg.App.TableConcurrency; i++ {
		wg.Add(1)
		go func() {
			for task := range postProcessTaskChan {
				// force all the remain post-process tasks to be executed
				_, err := task.tr.postProcess(ctx, rc, task.cp, true)
				restoreErr.Set(err)
			}
			wg.Done()
		}()
	}
	wg.Wait()

	err = restoreErr.Get()
	logTask.End(zap.ErrorLevel, err)
	return err
}

func (t *TableRestore) restoreTable(
	ctx context.Context,
	rc *RestoreController,
	cp *TableCheckpoint,
) (bool, error) {
	// 1. Load the table info.

	select {
	case <-ctx.Done():
		return false, ctx.Err()
	default:
	}

	// no need to do anything if the chunks are already populated
	if len(cp.Engines) > 0 {
		t.logger.Info("reusing engines and files info from checkpoint",
			zap.Int("enginesCnt", len(cp.Engines)),
			zap.Int("filesCnt", cp.CountChunks()),
		)
	} else if cp.Status < CheckpointStatusAllWritten {
		if err := t.populateChunks(ctx, rc, cp); err != nil {
			return false, errors.Trace(err)
		}
		if err := rc.checkpointsDB.InsertEngineCheckpoints(ctx, t.tableName, cp.Engines); err != nil {
			return false, errors.Trace(err)
		}
		web.BroadcastTableCheckpoint(t.tableName, cp)

		// rebase the allocator so it exceeds the number of rows.
		if t.tableInfo.Core.PKIsHandle && t.tableInfo.Core.ContainsAutoRandomBits() {
			cp.AllocBase = mathutil.MaxInt64(cp.AllocBase, t.tableInfo.Core.AutoRandID)
			t.alloc.Get(autoid.AutoRandomType).Rebase(t.tableInfo.ID, cp.AllocBase, false)
		} else {
			cp.AllocBase = mathutil.MaxInt64(cp.AllocBase, t.tableInfo.Core.AutoIncID)
			t.alloc.Get(autoid.RowIDAllocType).Rebase(t.tableInfo.ID, cp.AllocBase, false)
		}
		rc.saveCpCh <- saveCp{
			tableName: t.tableName,
			merger: &RebaseCheckpointMerger{
				AllocBase: cp.AllocBase,
			},
		}
	}

	// 2. Restore engines (if still needed)
	err := t.restoreEngines(ctx, rc, cp)
	if err != nil {
		return false, errors.Trace(err)
	}

	// 3. Post-process. With the last parameter set to false, we can allow delay analyze execute latter
	return t.postProcess(ctx, rc, cp, false /* force-analyze */)
}

func (t *TableRestore) restoreEngines(ctx context.Context, rc *RestoreController, cp *TableCheckpoint) error {
	indexEngineCp := cp.Engines[indexEngineID]
	if indexEngineCp == nil {
		return errors.Errorf("table %v index engine checkpoint not found", t.tableName)
	}

	// The table checkpoint status set to `CheckpointStatusIndexImported` only if
	// both all data engines and the index engine had been imported to TiKV.
	// But persist index engine checkpoint status and table checkpoint status are
	// not an atomic operation, so `cp.Status < CheckpointStatusIndexImported`
	// but `indexEngineCp.Status == CheckpointStatusImported` could happen
	// when kill lightning after saving index engine checkpoint status before saving
	// table checkpoint status.
	var closedIndexEngine *kv.ClosedEngine
	if indexEngineCp.Status < CheckpointStatusImported && cp.Status < CheckpointStatusIndexImported {
		indexWorker := rc.indexWorkers.Apply()
		defer rc.indexWorkers.Recycle(indexWorker)

		indexEngine, err := rc.backend.OpenEngine(ctx, t.tableName, indexEngineID)
		if err != nil {
			return errors.Trace(err)
		}

		// The table checkpoint status less than `CheckpointStatusIndexImported` implies
		// that index engine checkpoint status less than `CheckpointStatusImported`.
		// So the index engine must be found in above process
		if indexEngine == nil {
			return errors.Errorf("table checkpoint status %v incompitable with index engine checkpoint status %v",
				cp.Status, indexEngineCp.Status)
		}

		logTask := t.logger.Begin(zap.InfoLevel, "import whole table")
		var wg sync.WaitGroup
		var engineErr common.OnceError

		for engineID, engine := range cp.Engines {
			select {
			case <-ctx.Done():
				// Set engineErr and break this for loop to wait all the sub-routines done before return.
				// Directly return may cause panic because caller will close the pebble db but some sub routines
				// are still reading from or writing to the pebble db.
				engineErr.Set(ctx.Err())
			default:
			}
			if engineErr.Get() != nil {
				break
			}

			// Should skip index engine
			if engineID < 0 {
				continue
			}

			if engine.Status < CheckpointStatusImported {
				wg.Add(1)

				// Note: We still need tableWorkers to control the concurrency of tables.
				// In the future, we will investigate more about
				// the difference between restoring tables concurrently and restoring tables one by one.
				restoreWorker := rc.tableWorkers.Apply()

				go func(w *worker.Worker, eid int32, ecp *EngineCheckpoint) {
					defer wg.Done()

					engineLogTask := t.logger.With(zap.Int32("engineNumber", eid)).Begin(zap.InfoLevel, "restore engine")
					dataClosedEngine, dataWorker, err := t.restoreEngine(ctx, rc, indexEngine, eid, ecp)
					engineLogTask.End(zap.ErrorLevel, err)
					rc.tableWorkers.Recycle(w)
					if err != nil {
						engineErr.Set(err)
						return
					}

					failpoint.Inject("FailBeforeDataEngineImported", func() {
						panic("forcing failure due to FailBeforeDataEngineImported")
					})

					defer rc.closedEngineLimit.Recycle(dataWorker)
					if err := t.importEngine(ctx, dataClosedEngine, rc, eid, ecp); err != nil {
						engineErr.Set(err)
					}
				}(restoreWorker, engineID, engine)
			}
		}

		wg.Wait()

		err = engineErr.Get()
		logTask.End(zap.ErrorLevel, err)
		if err != nil {
			return errors.Trace(err)
		}

		// If index engine file has been closed but not imported only if context cancel occurred
		// when `importKV()` execution, so `UnsafeCloseEngine` and continue import it.
		if indexEngineCp.Status == CheckpointStatusClosed {
			closedIndexEngine, err = rc.backend.UnsafeCloseEngine(ctx, t.tableName, indexEngineID)
		} else {
			closedIndexEngine, err = indexEngine.Close(ctx)
			rc.saveStatusCheckpoint(t.tableName, indexEngineID, err, CheckpointStatusClosed)
		}
		if err != nil {
			return errors.Trace(err)
		}
	}

	if cp.Status < CheckpointStatusIndexImported {
		var err error
		if indexEngineCp.Status < CheckpointStatusImported {
			// the lock ensures the import() step will not be concurrent.
			if !rc.isLocalBackend() {
				rc.postProcessLock.Lock()
			}
			err = t.importKV(ctx, closedIndexEngine)
			if !rc.isLocalBackend() {
				rc.postProcessLock.Unlock()
			}
			rc.saveStatusCheckpoint(t.tableName, indexEngineID, err, CheckpointStatusImported)
		}

		failpoint.Inject("FailBeforeIndexEngineImported", func() {
			panic("forcing failure due to FailBeforeIndexEngineImported")
		})

		rc.saveStatusCheckpoint(t.tableName, WholeTableEngineID, err, CheckpointStatusIndexImported)
		if err != nil {
			return errors.Trace(err)
		}
	}
	return nil
}

func (t *TableRestore) restoreEngine(
	ctx context.Context,
	rc *RestoreController,
	indexEngine *kv.OpenedEngine,
	engineID int32,
	cp *EngineCheckpoint,
) (*kv.ClosedEngine, *worker.Worker, error) {
	if cp.Status >= CheckpointStatusClosed {
		w := rc.closedEngineLimit.Apply()
		closedEngine, err := rc.backend.UnsafeCloseEngine(ctx, t.tableName, engineID)
		// If any error occurred, recycle worker immediately
		if err != nil {
			return closedEngine, nil, errors.Trace(err)
		}
		return closedEngine, w, nil
	}

	indexWriter, err := indexEngine.LocalWriter(ctx)
	if err != nil {
		return nil, nil, errors.Trace(err)
	}

	logTask := t.logger.With(zap.Int32("engineNumber", engineID)).Begin(zap.InfoLevel, "encode kv data and write")

	dataEngine, err := rc.backend.OpenEngine(ctx, t.tableName, engineID)
	if err != nil {
		return nil, nil, errors.Trace(err)
	}

	var wg sync.WaitGroup
	var chunkErr common.OnceError

	// Restore table data
	for chunkIndex, chunk := range cp.Chunks {
		if chunk.Chunk.Offset >= chunk.Chunk.EndOffset {
			continue
		}

		select {
		case <-ctx.Done():
			return nil, nil, ctx.Err()
		default:
		}

		if chunkErr.Get() != nil {
			break
		}

		// Flows :
		// 	1. read mydump file
		// 	2. sql -> kvs
		// 	3. load kvs data (into kv deliver server)
		// 	4. flush kvs data (into tikv node)
		cr, err := newChunkRestore(ctx, chunkIndex, rc.cfg, chunk, rc.ioWorkers, rc.store, t.tableInfo)
		if err != nil {
			return nil, nil, errors.Trace(err)
		}
		metric.ChunkCounter.WithLabelValues(metric.ChunkStatePending).Inc()

		restoreWorker := rc.regionWorkers.Apply()
		wg.Add(1)
		dataWriter, err := dataEngine.LocalWriter(ctx)
		if err != nil {
			return nil, nil, errors.Trace(err)
		}
		go func(w *worker.Worker, cr *chunkRestore) {
			// Restore a chunk.
			defer func() {
				cr.close()
				wg.Done()
				rc.regionWorkers.Recycle(w)
			}()
			metric.ChunkCounter.WithLabelValues(metric.ChunkStateRunning).Inc()
			if err == nil {
				err = cr.restore(ctx, t, engineID, dataWriter, indexWriter, rc)
			}
			if err == nil {
				err = dataWriter.Close()
			}
			if err == nil {
				metric.ChunkCounter.WithLabelValues(metric.ChunkStateFinished).Inc()
			} else {
				metric.ChunkCounter.WithLabelValues(metric.ChunkStateFailed).Inc()
				chunkErr.Set(err)
			}
		}(restoreWorker, cr)
	}

	wg.Wait()
	if err := indexWriter.Close(); err != nil {
		return nil, nil, errors.Trace(err)
	}

	// Report some statistics into the log for debugging.
	totalKVSize := uint64(0)
	totalSQLSize := int64(0)
	for _, chunk := range cp.Chunks {
		totalKVSize += chunk.Checksum.SumSize()
		totalSQLSize += chunk.Chunk.EndOffset - chunk.Chunk.Offset
	}

	err = chunkErr.Get()
	logTask.End(zap.ErrorLevel, err,
		zap.Int64("read", totalSQLSize),
		zap.Uint64("written", totalKVSize),
	)

	// in local mode, this check-point make no sense, because we don't do flush now,
	// so there may be data lose if exit at here. So we don't write this checkpoint
	// here like other mode.
	if !rc.isLocalBackend() {
		rc.saveStatusCheckpoint(t.tableName, engineID, err, CheckpointStatusAllWritten)
	}
	if err != nil {
		return nil, nil, errors.Trace(err)
	}

	dataWorker := rc.closedEngineLimit.Apply()
	closedDataEngine, err := dataEngine.Close(ctx)
	// For local backend, if checkpoint is enabled, we must flush index engine to avoid data loss.
	// this flush action impact up to 10% of the performance, so we only do it if necessary.
	if err == nil && rc.cfg.Checkpoint.Enable && rc.isLocalBackend() {
		if err = indexEngine.Flush(); err != nil {
			// If any error occurred, recycle worker immediately
			rc.closedEngineLimit.Recycle(dataWorker)
			return nil, nil, errors.Trace(err)
		}

		// Currently we write all the checkpoints after data&index engine are flushed.
		for _, chunk := range cp.Chunks {
			saveCheckpoint(rc, t, engineID, chunk)
		}
	}
	rc.saveStatusCheckpoint(t.tableName, engineID, err, CheckpointStatusClosed)
	if err != nil {
		// If any error occurred, recycle worker immediately
		rc.closedEngineLimit.Recycle(dataWorker)
		return nil, nil, errors.Trace(err)
	}
	return closedDataEngine, dataWorker, nil
}

func (t *TableRestore) importEngine(
	ctx context.Context,
	closedEngine *kv.ClosedEngine,
	rc *RestoreController,
	engineID int32,
	cp *EngineCheckpoint,
) error {
	if cp.Status >= CheckpointStatusImported {
		return nil
	}

	// 1. close engine, then calling import
	// FIXME: flush is an asynchronous operation, what if flush failed?

	// the lock ensures the import() step will not be concurrent.
	if !rc.isLocalBackend() {
		rc.postProcessLock.Lock()
	}
	err := t.importKV(ctx, closedEngine)
	if !rc.isLocalBackend() {
		rc.postProcessLock.Unlock()
	}
	rc.saveStatusCheckpoint(t.tableName, engineID, err, CheckpointStatusImported)
	if err != nil {
		return errors.Trace(err)
	}

	// 2. perform a level-1 compact if idling.
	if rc.cfg.PostRestore.Level1Compact &&
		atomic.CompareAndSwapInt32(&rc.compactState, compactStateIdle, compactStateDoing) {
		go func() {
			// we ignore level-1 compact failure since it is not fatal.
			// no need log the error, it is done in (*Importer).Compact already.
			var _ = rc.doCompact(ctx, Level1Compact)
			atomic.StoreInt32(&rc.compactState, compactStateIdle)
		}()
	}

	return nil
}

// postProcess execute rebase-auto-id/checksum/analyze according to the task config.
//
// if the parameter forceAnalyze to true, postProcess force run analyze even if the analyze-at-last config is true.
// And if analyze phase is skipped, the first return value will be true.
func (t *TableRestore) postProcess(ctx context.Context, rc *RestoreController, cp *TableCheckpoint, forceAnalyze bool) (bool, error) {
	// there are no data in this table, no need to do post process
	// this is important for tables that are just the dump table of views
	// because at this stage, the table was already deleted and replaced by the related view
	if len(cp.Engines) == 1 {
		return false, nil
	}

	// 3. alter table set auto_increment
	if cp.Status < CheckpointStatusAlteredAutoInc {
		rc.alterTableLock.Lock()
		tblInfo := t.tableInfo.Core
		var err error
		if tblInfo.PKIsHandle && tblInfo.ContainsAutoRandomBits() {
			err = AlterAutoRandom(ctx, rc.tidbGlue.GetSQLExecutor(), t.tableName, t.alloc.Get(autoid.AutoRandomType).Base()+1)
		} else if common.TableHasAutoRowID(tblInfo) || tblInfo.GetAutoIncrementColInfo() != nil {
			// only alter auto increment id iff table contains auto-increment column or generated handle
			err = AlterAutoIncrement(ctx, rc.tidbGlue.GetSQLExecutor(), t.tableName, t.alloc.Get(autoid.RowIDAllocType).Base()+1)
		}
		rc.alterTableLock.Unlock()
		rc.saveStatusCheckpoint(t.tableName, WholeTableEngineID, err, CheckpointStatusAlteredAutoInc)
		if err != nil {
			return false, err
		}
		cp.Status = CheckpointStatusAlteredAutoInc
	}

	// tidb backend don't need checksum & analyze
	if !rc.backend.ShouldPostProcess() {
		t.logger.Debug("skip checksum & analyze, not supported by this backend")
		rc.saveStatusCheckpoint(t.tableName, WholeTableEngineID, nil, CheckpointStatusAnalyzeSkipped)
		return false, nil
	}

	// 4. do table checksum
	var localChecksum verify.KVChecksum
	for _, engine := range cp.Engines {
		for _, chunk := range engine.Chunks {
			localChecksum.Add(&chunk.Checksum)
		}
	}

	t.logger.Info("local checksum", zap.Object("checksum", &localChecksum))
	if cp.Status < CheckpointStatusChecksummed {
		if rc.cfg.PostRestore.Checksum == config.OpLevelOff {
			t.logger.Info("skip checksum")
			rc.saveStatusCheckpoint(t.tableName, WholeTableEngineID, nil, CheckpointStatusChecksumSkipped)
		} else {
			err := t.compareChecksum(ctx, localChecksum)
			// witch post restore level 'optional', we will skip checksum error
			if rc.cfg.PostRestore.Checksum == config.OpLevelOptional {
				if err != nil {
					t.logger.Warn("compare checksum failed, will skip this error and go on", log.ShortError(err))
					err = nil
				}
			}
			rc.saveStatusCheckpoint(t.tableName, WholeTableEngineID, err, CheckpointStatusChecksummed)
			if err != nil {
				return false, errors.Trace(err)
			}
		}
		cp.Status = CheckpointStatusChecksummed
	}

	// 5. do table analyze
	finished := true
	if cp.Status < CheckpointStatusAnalyzed {
		if rc.cfg.PostRestore.Analyze == config.OpLevelOff {
			t.logger.Info("skip analyze")
			rc.saveStatusCheckpoint(t.tableName, WholeTableEngineID, nil, CheckpointStatusAnalyzeSkipped)
			cp.Status = CheckpointStatusAnalyzed
		} else if forceAnalyze || !rc.cfg.PostRestore.AnalyzeAtLast {
			err := t.analyzeTable(ctx, rc.tidbGlue.GetSQLExecutor())
			// witch post restore level 'optional', we will skip analyze error
			if rc.cfg.PostRestore.Analyze == config.OpLevelOptional {
				if err != nil {
					t.logger.Warn("analyze table failed, will skip this error and go on", log.ShortError(err))
					err = nil
				}
			}
			rc.saveStatusCheckpoint(t.tableName, WholeTableEngineID, err, CheckpointStatusAnalyzed)
			if err != nil {
				return false, errors.Trace(err)
			}
			cp.Status = CheckpointStatusAnalyzed
		} else {
			finished = false
		}
	}

	return !finished, nil
}

// do full compaction for the whole data.
func (rc *RestoreController) fullCompact(ctx context.Context) error {
	if !rc.cfg.PostRestore.Compact {
		log.L().Info("skip full compaction")
		return nil
	}

	// wait until any existing level-1 compact to complete first.
	task := log.L().Begin(zap.InfoLevel, "wait for completion of existing level 1 compaction")
	for !atomic.CompareAndSwapInt32(&rc.compactState, compactStateIdle, compactStateDoing) {
		time.Sleep(100 * time.Millisecond)
	}
	task.End(zap.ErrorLevel, nil)

	return errors.Trace(rc.doCompact(ctx, FullLevelCompact))
}

func (rc *RestoreController) doCompact(ctx context.Context, level int32) error {
	tls := rc.tls.WithHost(rc.cfg.TiDB.PdAddr)
	return kv.ForAllStores(
		ctx,
		tls,
		kv.StoreStateDisconnected,
		func(c context.Context, store *kv.Store) error {
			return kv.Compact(c, tls, store.Address, level)
		},
	)
}

func (rc *RestoreController) switchToImportMode(ctx context.Context) {
	rc.switchTiKVMode(ctx, sstpb.SwitchMode_Import)
}

func (rc *RestoreController) switchToNormalMode(ctx context.Context) error {
	rc.switchTiKVMode(ctx, sstpb.SwitchMode_Normal)
	return nil
}

func (rc *RestoreController) switchTiKVMode(ctx context.Context, mode sstpb.SwitchMode) {
	// It is fine if we miss some stores which did not switch to Import mode,
	// since we're running it periodically, so we exclude disconnected stores.
	// But it is essential all stores be switched back to Normal mode to allow
	// normal operation.
	var minState kv.StoreState
	if mode == sstpb.SwitchMode_Import {
		minState = kv.StoreStateOffline
	} else {
		minState = kv.StoreStateDisconnected
	}
	tls := rc.tls.WithHost(rc.cfg.TiDB.PdAddr)
	// we ignore switch mode failure since it is not fatal.
	// no need log the error, it is done in kv.SwitchMode already.
	_ = kv.ForAllStores(
		ctx,
		tls,
		minState,
		func(c context.Context, store *kv.Store) error {
			return kv.SwitchMode(c, tls, store.Address, mode)
		},
	)
}

func (rc *RestoreController) checkRequirements(ctx context.Context) error {
	// skip requirement check if explicitly turned off
	if !rc.cfg.App.CheckRequirements {
		return nil
	}
	return rc.backend.CheckRequirements(ctx)
}

func (rc *RestoreController) setGlobalVariables(ctx context.Context) error {
	// set new collation flag base on tidb config
	enabled := ObtainNewCollationEnabled(ctx, rc.tidbGlue.GetSQLExecutor())
	// we should enable/disable new collation here since in server mode, tidb config
	// may be different in different tasks
	collate.SetNewCollationEnabledForTest(enabled)
	return nil
}

func (rc *RestoreController) waitCheckpointFinish() {
	// wait checkpoint process finish so that we can do cleanup safely
	close(rc.saveCpCh)
	rc.checkpointsWg.Wait()
}

func (rc *RestoreController) cleanCheckpoints(ctx context.Context) error {
	rc.waitCheckpointFinish()

	if !rc.cfg.Checkpoint.Enable {
		return nil
	}

	logger := log.With(
		zap.Bool("keepAfterSuccess", rc.cfg.Checkpoint.KeepAfterSuccess),
		zap.Int64("taskID", rc.cfg.TaskID),
	)

	task := logger.Begin(zap.InfoLevel, "clean checkpoints")
	var err error
	if rc.cfg.Checkpoint.KeepAfterSuccess {
		err = rc.checkpointsDB.MoveCheckpoints(ctx, rc.cfg.TaskID)
	} else {
		err = rc.checkpointsDB.RemoveCheckpoint(ctx, "all")
	}
	task.End(zap.ErrorLevel, err)
	return errors.Annotate(err, "clean checkpoints")
}

func (rc *RestoreController) isLocalBackend() bool {
	return rc.cfg.TikvImporter.Backend == "local"
}

type chunkRestore struct {
	parser mydump.Parser
	index  int
	chunk  *ChunkCheckpoint
}

func newChunkRestore(
	ctx context.Context,
	index int,
	cfg *config.Config,
	chunk *ChunkCheckpoint,
	ioWorkers *worker.Pool,
	store storage.ExternalStorage,
	tableInfo *TidbTableInfo,
) (*chunkRestore, error) {
	blockBufSize := int64(cfg.Mydumper.ReadBlockSize)

	var reader storage.ReadSeekCloser
	var err error
	if chunk.FileMeta.Type == mydump.SourceTypeParquet {
		reader, err = mydump.OpenParquetReader(ctx, store, chunk.FileMeta.Path, chunk.FileMeta.FileSize)
	} else {
		reader, err = store.Open(ctx, chunk.FileMeta.Path)
	}
	if err != nil {
		return nil, errors.Trace(err)
	}

	var parser mydump.Parser
	switch chunk.FileMeta.Type {
	case mydump.SourceTypeCSV:
		hasHeader := cfg.Mydumper.CSV.Header && chunk.Chunk.Offset == 0
		parser = mydump.NewCSVParser(&cfg.Mydumper.CSV, reader, blockBufSize, ioWorkers, hasHeader)
	case mydump.SourceTypeSQL:
		parser = mydump.NewChunkParser(cfg.TiDB.SQLMode, reader, blockBufSize, ioWorkers)
	case mydump.SourceTypeParquet:
		parser, err = mydump.NewParquetParser(ctx, store, reader, chunk.FileMeta.Path)
		if err != nil {
			return nil, errors.Trace(err)
		}
	default:
		panic(fmt.Sprintf("file '%s' with unknown source type '%s'", chunk.Key.Path, chunk.FileMeta.Type.String()))
	}

	if err = parser.SetPos(chunk.Chunk.Offset, chunk.Chunk.PrevRowIDMax); err != nil {
		return nil, errors.Trace(err)
	}
	if len(chunk.ColumnPermutation) > 0 {
		parser.SetColumns(getColumnNames(tableInfo.Core, chunk.ColumnPermutation))
	}

	return &chunkRestore{
		parser: parser,
		index:  index,
		chunk:  chunk,
	}, nil
}

func (cr *chunkRestore) close() {
	cr.parser.Close()
}

type TableRestore struct {
	// The unique table name in the form "`db`.`tbl`".
	tableName string
	dbInfo    *TidbDBInfo
	tableInfo *TidbTableInfo
	tableMeta *mydump.MDTableMeta
	encTable  table.Table
	alloc     autoid.Allocators
	logger    log.Logger
}

func NewTableRestore(
	tableName string,
	tableMeta *mydump.MDTableMeta,
	dbInfo *TidbDBInfo,
	tableInfo *TidbTableInfo,
	cp *TableCheckpoint,
) (*TableRestore, error) {
	idAlloc := kv.NewPanickingAllocators(cp.AllocBase)
	tbl, err := tables.TableFromMeta(idAlloc, tableInfo.Core)
	if err != nil {
		return nil, errors.Annotatef(err, "failed to tables.TableFromMeta %s", tableName)
	}

	return &TableRestore{
		tableName: tableName,
		dbInfo:    dbInfo,
		tableInfo: tableInfo,
		tableMeta: tableMeta,
		encTable:  tbl,
		alloc:     idAlloc,
		logger:    log.With(zap.String("table", tableName)),
	}, nil
}

func (tr *TableRestore) Close() {
	tr.encTable = nil
	tr.logger.Info("restore done")
}

func (t *TableRestore) populateChunks(ctx context.Context, rc *RestoreController, cp *TableCheckpoint) error {
	task := t.logger.Begin(zap.InfoLevel, "load engines and files")
	chunks, err := mydump.MakeTableRegions(ctx, t.tableMeta, len(t.tableInfo.Core.Columns), rc.cfg, rc.ioWorkers, rc.store)
	if err == nil {
		timestamp := time.Now().Unix()
		failpoint.Inject("PopulateChunkTimestamp", func(v failpoint.Value) {
			timestamp = int64(v.(int))
		})
		for _, chunk := range chunks {
			engine, found := cp.Engines[chunk.EngineID]
			if !found {
				engine = &EngineCheckpoint{
					Status: CheckpointStatusLoaded,
				}
				cp.Engines[chunk.EngineID] = engine
			}
			ccp := &ChunkCheckpoint{
				Key: ChunkCheckpointKey{
					Path:   chunk.FileMeta.Path,
					Offset: chunk.Chunk.Offset,
				},
				FileMeta:          chunk.FileMeta,
				ColumnPermutation: nil,
				Chunk:             chunk.Chunk,
				Timestamp:         timestamp,
			}
			if len(chunk.Chunk.Columns) > 0 {
				perms, err := t.parseColumnPermutations(chunk.Chunk.Columns)
				if err != nil {
					return errors.Trace(err)
				}
				ccp.ColumnPermutation = perms
			}
			engine.Chunks = append(engine.Chunks, ccp)
		}

		// Add index engine checkpoint
		cp.Engines[indexEngineID] = &EngineCheckpoint{Status: CheckpointStatusLoaded}
	}
	task.End(zap.ErrorLevel, err,
		zap.Int("enginesCnt", len(cp.Engines)),
		zap.Int("filesCnt", len(chunks)),
	)
	return err
}

// initializeColumns computes the "column permutation" for an INSERT INTO
// statement. Suppose a table has columns (a, b, c, d) in canonical order, and
// we execute `INSERT INTO (d, b, a) VALUES ...`, we will need to remap the
// columns as:
//
// - column `a` is at position 2
// - column `b` is at position 1
// - column `c` is missing
// - column `d` is at position 0
//
// The column permutation of (d, b, a) is set to be [2, 1, -1, 0].
//
// The argument `columns` _must_ be in lower case.
func (t *TableRestore) initializeColumns(columns []string, ccp *ChunkCheckpoint) error {
	var colPerm []int
	if len(columns) == 0 {
		colPerm = make([]int, 0, len(t.tableInfo.Core.Columns)+1)
		shouldIncludeRowID := common.TableHasAutoRowID(t.tableInfo.Core)

		// no provided columns, so use identity permutation.
		for i := range t.tableInfo.Core.Columns {
			colPerm = append(colPerm, i)
		}
		if shouldIncludeRowID {
			colPerm = append(colPerm, -1)
		}
	} else {
		var err error
		colPerm, err = t.parseColumnPermutations(columns)
		if err != nil {
			return errors.Trace(err)
		}
	}

	ccp.ColumnPermutation = colPerm
	return nil
}

func (t *TableRestore) parseColumnPermutations(columns []string) ([]int, error) {
	colPerm := make([]int, 0, len(t.tableInfo.Core.Columns)+1)

	columnMap := make(map[string]int)
	for i, column := range columns {
		columnMap[column] = i
	}

	tableColumnMap := make(map[string]int)
	for i, col := range t.tableInfo.Core.Columns {
		tableColumnMap[col.Name.L] = i
	}

	// check if there are some unknown columns
	var unknownCols []string
	for _, c := range columns {
		if _, ok := tableColumnMap[c]; !ok && c != model.ExtraHandleName.L {
			unknownCols = append(unknownCols, c)
		}
	}
	if len(unknownCols) > 0 {
		return colPerm, errors.Errorf("unknown columns in header %s", unknownCols)
	}

	for _, colInfo := range t.tableInfo.Core.Columns {
		if i, ok := columnMap[colInfo.Name.L]; ok {
			colPerm = append(colPerm, i)
		} else {
			if len(colInfo.GeneratedExprString) == 0 {
				t.logger.Warn("column missing from data file, going to fill with default value",
					zap.String("colName", colInfo.Name.O),
					zap.Stringer("colType", &colInfo.FieldType),
				)
			}
			colPerm = append(colPerm, -1)
		}
	}
	if i, ok := columnMap[model.ExtraHandleName.L]; ok {
		colPerm = append(colPerm, i)
	} else if common.TableHasAutoRowID(t.tableInfo.Core) {
		colPerm = append(colPerm, -1)
	}

	return colPerm, nil
}

func getColumnNames(tableInfo *model.TableInfo, permutation []int) []string {
	colIndexes := make([]int, 0, len(permutation))
	for i := 0; i < len(permutation); i++ {
		colIndexes = append(colIndexes, -1)
	}
	colCnt := 0
	for i, p := range permutation {
		if p >= 0 {
			colIndexes[p] = i
			colCnt++
		}
	}

	names := make([]string, 0, colCnt)
	for _, idx := range colIndexes {
		// skip columns with index -1
		if idx >= 0 {
			names = append(names, tableInfo.Columns[idx].Name.O)
		}
	}
	return names
}

func (tr *TableRestore) importKV(ctx context.Context, closedEngine *kv.ClosedEngine) error {
	task := closedEngine.Logger().Begin(zap.InfoLevel, "import and cleanup engine")

	err := closedEngine.Import(ctx)
	if err == nil {
		closedEngine.Cleanup(ctx)
	}

	dur := task.End(zap.ErrorLevel, err)

	if err != nil {
		return errors.Trace(err)
	}

	metric.ImportSecondsHistogram.Observe(dur.Seconds())

	failpoint.Inject("SlowDownImport", func() {})

	return nil
}

// do checksum for each table.
func (tr *TableRestore) compareChecksum(ctx context.Context, localChecksum verify.KVChecksum) error {
	remoteChecksum, err := DoChecksum(ctx, tr.tableInfo)
	if err != nil {
		return errors.Trace(err)
	}

	if remoteChecksum.Checksum != localChecksum.Sum() ||
		remoteChecksum.TotalKVs != localChecksum.SumKVS() ||
		remoteChecksum.TotalBytes != localChecksum.SumSize() {
		return errors.Errorf("checksum mismatched remote vs local => (checksum: %d vs %d) (total_kvs: %d vs %d) (total_bytes:%d vs %d)",
			remoteChecksum.Checksum, localChecksum.Sum(),
			remoteChecksum.TotalKVs, localChecksum.SumKVS(),
			remoteChecksum.TotalBytes, localChecksum.SumSize(),
		)
	}

	tr.logger.Info("checksum pass", zap.Object("local", &localChecksum))
	return nil
}

func (tr *TableRestore) analyzeTable(ctx context.Context, g glue.SQLExecutor) error {
	task := tr.logger.Begin(zap.InfoLevel, "analyze")
	err := g.ExecuteWithLog(ctx, "ANALYZE TABLE "+tr.tableName, "analyze table", tr.logger)
	task.End(zap.ErrorLevel, err)
	return err
}

////////////////////////////////////////////////////////////////

var (
	maxKVQueueSize         = 128   // Cache at most this number of rows before blocking the encode loop
	minDeliverBytes uint64 = 65536 // 64 KB. batch at least this amount of bytes to reduce number of messages
)

type deliveredKVs struct {
	kvs     kv.Row // if kvs is nil, this indicated we've got the last message.
	columns []string
	offset  int64
	rowID   int64
}

type deliverResult struct {
	totalDur time.Duration
	err      error
}

func (cr *chunkRestore) deliverLoop(
	ctx context.Context,
	kvsCh <-chan []deliveredKVs,
	t *TableRestore,
	engineID int32,
	dataEngine, indexEngine *kv.LocalEngineWriter,
	rc *RestoreController,
) (deliverTotalDur time.Duration, err error) {
	var channelClosed bool

	deliverLogger := t.logger.With(
		zap.Int32("engineNumber", engineID),
		zap.Int("fileIndex", cr.index),
		zap.Stringer("path", &cr.chunk.Key),
		zap.String("task", "deliver"),
	)

	for !channelClosed {
		var dataChecksum, indexChecksum verify.KVChecksum
		var columns []string
		var kvPacket []deliveredKVs
		// init these two field as checkpoint current value, so even if there are no kv pairs delivered,
		// chunk checkpoint should stay the same
		offset := cr.chunk.Chunk.Offset
		rowID := cr.chunk.Chunk.PrevRowIDMax
		// Fetch enough KV pairs from the source.
		dataKVs := rc.backend.MakeEmptyRows()
		indexKVs := rc.backend.MakeEmptyRows()

	populate:
		for dataChecksum.SumSize() < minDeliverBytes {
			select {
			case kvPacket = <-kvsCh:
				if len(kvPacket) == 0 {
					channelClosed = true
					break populate
				}
				for _, p := range kvPacket {
					p.kvs.ClassifyAndAppend(&dataKVs, &dataChecksum, &indexKVs, &indexChecksum)
					columns = p.columns
					offset = p.offset
					rowID = p.rowID
				}
			case <-ctx.Done():
				err = ctx.Err()
				return
			}
		}

		// Write KVs into the engine
		start := time.Now()

		if err = dataEngine.WriteRows(ctx, columns, dataKVs); err != nil {
			deliverLogger.Error("write to data engine failed", log.ShortError(err))
			return
		}
		if err = indexEngine.WriteRows(ctx, columns, indexKVs); err != nil {
			deliverLogger.Error("write to index engine failed", log.ShortError(err))
			return
		}

		deliverDur := time.Since(start)
		deliverTotalDur += deliverDur
		metric.BlockDeliverSecondsHistogram.Observe(deliverDur.Seconds())
		metric.BlockDeliverBytesHistogram.WithLabelValues(metric.BlockDeliverKindData).Observe(float64(dataChecksum.SumSize()))
		metric.BlockDeliverBytesHistogram.WithLabelValues(metric.BlockDeliverKindIndex).Observe(float64(indexChecksum.SumSize()))
		metric.BlockDeliverKVPairsHistogram.WithLabelValues(metric.BlockDeliverKindData).Observe(float64(dataChecksum.SumKVS()))
		metric.BlockDeliverKVPairsHistogram.WithLabelValues(metric.BlockDeliverKindIndex).Observe(float64(indexChecksum.SumKVS()))

		// Update the table, and save a checkpoint.
		// (the write to the importer is effective immediately, thus update these here)
		// No need to apply a lock since this is the only thread updating these variables.
		cr.chunk.Checksum.Add(&dataChecksum)
		cr.chunk.Checksum.Add(&indexChecksum)
		cr.chunk.Chunk.Offset = offset
		cr.chunk.Chunk.PrevRowIDMax = rowID
		// IN local mode, we should write these checkpoint after engine flushed
		if !rc.isLocalBackend() && (dataChecksum.SumKVS() != 0 || indexChecksum.SumKVS() != 0) {
			// No need to save checkpoint if nothing was delivered.
			saveCheckpoint(rc, t, engineID, cr.chunk)
		}
		failpoint.Inject("FailAfterWriteRows", func() {
			time.Sleep(time.Second)
			panic("forcing failure due to FailAfterWriteRows")
		})
		// TODO: for local backend, we may save checkpoint more frequently, e.g. after writen
		//10GB kv pairs to data engine, we can do a flush for both data & index engine, then we
		// can safely update current checkpoint.
	}

	return
}

func saveCheckpoint(rc *RestoreController, t *TableRestore, engineID int32, chunk *ChunkCheckpoint) {
	// We need to update the AllocBase every time we've finished a file.
	// The AllocBase is determined by the maximum of the "handle" (_tidb_rowid
	// or integer primary key), which can only be obtained by reading all data.

	var base int64
	if t.tableInfo.Core.PKIsHandle && t.tableInfo.Core.ContainsAutoRandomBits() {
		base = t.alloc.Get(autoid.AutoRandomType).Base() + 1
	} else {
		base = t.alloc.Get(autoid.RowIDAllocType).Base() + 1
	}
	rc.saveCpCh <- saveCp{
		tableName: t.tableName,
		merger: &RebaseCheckpointMerger{
			AllocBase: base,
		},
	}
	rc.saveCpCh <- saveCp{
		tableName: t.tableName,
		merger: &ChunkCheckpointMerger{
			EngineID:          engineID,
			Key:               chunk.Key,
			Checksum:          chunk.Checksum,
			Pos:               chunk.Chunk.Offset,
			RowID:             chunk.Chunk.PrevRowIDMax,
			ColumnPermutation: chunk.ColumnPermutation,
		},
	}
}

func (cr *chunkRestore) encodeLoop(
	ctx context.Context,
	kvsCh chan<- []deliveredKVs,
	t *TableRestore,
	logger log.Logger,
	kvEncoder kv.Encoder,
	deliverCompleteCh <-chan deliverResult,
	rc *RestoreController,
) (readTotalDur time.Duration, encodeTotalDur time.Duration, err error) {
	send := func(kvs []deliveredKVs) error {
		select {
		case kvsCh <- kvs:
			return nil
		case <-ctx.Done():
			return ctx.Err()
		case deliverResult, ok := <-deliverCompleteCh:
			if deliverResult.err == nil && !ok {
				deliverResult.err = ctx.Err()
			}
			if deliverResult.err == nil {
				deliverResult.err = errors.New("unexpected premature fulfillment")
				logger.DPanic("unexpected: deliverCompleteCh prematurely fulfilled with no error", zap.Bool("chIsOpen", ok))
			}
			return errors.Trace(deliverResult.err)
		}
	}

	pauser, maxKvPairsCnt := rc.pauser, rc.cfg.TikvImporter.MaxKVPairs
	initializedColumns, reachEOF := false, false
	for !reachEOF {
		if err = pauser.Wait(ctx); err != nil {
			return
		}
		offset, _ := cr.parser.Pos()
		if offset >= cr.chunk.Chunk.EndOffset {
			break
		}

		var readDur, encodeDur time.Duration
		canDeliver := false
		kvPacket := make([]deliveredKVs, 0, maxKvPairsCnt)
		var newOffset, rowID int64
	outLoop:
		for !canDeliver {
			readDurStart := time.Now()
			err = cr.parser.ReadRow()
			columnNames := cr.parser.Columns()
			newOffset, rowID = cr.parser.Pos()
			switch errors.Cause(err) {
			case nil:
				if !initializedColumns {
					if len(cr.chunk.ColumnPermutation) == 0 {
						if err = t.initializeColumns(columnNames, cr.chunk); err != nil {
							return
						}
					}
					initializedColumns = true
				}
			case io.EOF:
				reachEOF = true
				break outLoop
			default:
				err = errors.Annotatef(err, "in file %s at offset %d", &cr.chunk.Key, newOffset)
				return
			}
			readDur += time.Since(readDurStart)
			encodeDurStart := time.Now()
			lastRow := cr.parser.LastRow()
			// sql -> kv
			kvs, encodeErr := kvEncoder.Encode(logger, lastRow.Row, lastRow.RowID, cr.chunk.ColumnPermutation)
			encodeDur += time.Since(encodeDurStart)
			cr.parser.RecycleRow(lastRow)
			if encodeErr != nil {
				err = errors.Annotatef(encodeErr, "in file %s at offset %d", &cr.chunk.Key, newOffset)
				return
			}
			kvPacket = append(kvPacket, deliveredKVs{kvs: kvs, columns: columnNames, offset: newOffset, rowID: rowID})
			if len(kvPacket) >= maxKvPairsCnt || newOffset == cr.chunk.Chunk.EndOffset {
				canDeliver = true
			}
		}
		encodeTotalDur += encodeDur
		metric.RowEncodeSecondsHistogram.Observe(encodeDur.Seconds())
		readTotalDur += readDur
		metric.RowReadSecondsHistogram.Observe(readDur.Seconds())
		metric.RowReadBytesHistogram.Observe(float64(newOffset - offset))

		if len(kvPacket) != 0 {
			deliverKvStart := time.Now()
			if err = send(kvPacket); err != nil {
				return
			}
			metric.RowKVDeliverSecondsHistogram.Observe(time.Since(deliverKvStart).Seconds())
		}
	}

	err = send([]deliveredKVs{})
	return
}

func (cr *chunkRestore) restore(
	ctx context.Context,
	t *TableRestore,
	engineID int32,
	dataEngine, indexEngine *kv.LocalEngineWriter,
	rc *RestoreController,
) error {
	// Create the encoder.
	kvEncoder, err := rc.backend.NewEncoder(t.encTable, &kv.SessionOptions{
		SQLMode:   rc.cfg.TiDB.SQLMode,
		Timestamp: cr.chunk.Timestamp,
		SysVars:   rc.sysVars,
		// use chunk.PrevRowIDMax as the auto random seed, so it can stay the same value after recover from checkpoint.
		AutoRandomSeed: cr.chunk.Chunk.PrevRowIDMax,
	})
	if err != nil {
		return err
	}

	kvsCh := make(chan []deliveredKVs, maxKVQueueSize)
	deliverCompleteCh := make(chan deliverResult)

	defer func() {
		kvEncoder.Close()
		kvEncoder = nil
		close(kvsCh)
	}()

	go func() {
		defer close(deliverCompleteCh)
		dur, err := cr.deliverLoop(ctx, kvsCh, t, engineID, dataEngine, indexEngine, rc)
		select {
		case <-ctx.Done():
		case deliverCompleteCh <- deliverResult{dur, err}:
		}
	}()

	logTask := t.logger.With(
		zap.Int32("engineNumber", engineID),
		zap.Int("fileIndex", cr.index),
		zap.Stringer("path", &cr.chunk.Key),
	).Begin(zap.InfoLevel, "restore file")

	readTotalDur, encodeTotalDur, err := cr.encodeLoop(ctx, kvsCh, t, logTask.Logger, kvEncoder, deliverCompleteCh, rc)
	if err != nil {
		return err
	}

	select {
	case deliverResult := <-deliverCompleteCh:
		logTask.End(zap.ErrorLevel, deliverResult.err,
			zap.Duration("readDur", readTotalDur),
			zap.Duration("encodeDur", encodeTotalDur),
			zap.Duration("deliverDur", deliverResult.totalDur),
			zap.Object("checksum", &cr.chunk.Checksum),
		)
		return errors.Trace(deliverResult.err)
	case <-ctx.Done():
		return ctx.Err()
	}
}<|MERGE_RESOLUTION|>--- conflicted
+++ resolved
@@ -349,10 +349,7 @@
 
 func (worker *restoreSchemaWorker) makeJobs(dbMetas []*mydump.MDDatabaseMeta) error {
 	defer func() {
-<<<<<<< HEAD
-=======
 		fmt.Println("Quit")
->>>>>>> 913d808b
 		close(worker.jobCh)
 		worker.quit()
 	}()
