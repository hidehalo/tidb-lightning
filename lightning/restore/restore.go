// Copyright 2019 PingCAP, Inc.
//
// Licensed under the Apache License, Version 2.0 (the "License");
// you may not use this file except in compliance with the License.
// You may obtain a copy of the License at
//
//     http://www.apache.org/licenses/LICENSE-2.0
//
// Unless required by applicable law or agreed to in writing, software
// distributed under the License is distributed on an "AS IS" BASIS,
// See the License for the specific language governing permissions and
// limitations under the License.

package restore

import (
	"context"
	"fmt"
	"io"
	"math"
	"os"
	"strings"
	"sync"
	"sync/atomic"
	"time"

	"github.com/pingcap/br/pkg/pdutil"
	"github.com/pingcap/br/pkg/storage"
	"github.com/pingcap/errors"
	"github.com/pingcap/failpoint"
	sstpb "github.com/pingcap/kvproto/pkg/import_sstpb"
	"github.com/pingcap/parser/model"
	"github.com/pingcap/tidb-lightning/lightning/checkpoints"
	"github.com/pingcap/tidb-lightning/lightning/glue"
	tidbcfg "github.com/pingcap/tidb/config"
	"github.com/pingcap/tidb/meta/autoid"
	"github.com/pingcap/tidb/table"
	"github.com/pingcap/tidb/table/tables"
	"github.com/pingcap/tidb/util/collate"
	"go.uber.org/zap"
	"modernc.org/mathutil"

	kv "github.com/pingcap/tidb-lightning/lightning/backend"
	. "github.com/pingcap/tidb-lightning/lightning/checkpoints"
	"github.com/pingcap/tidb-lightning/lightning/common"
	"github.com/pingcap/tidb-lightning/lightning/config"
	"github.com/pingcap/tidb-lightning/lightning/log"
	"github.com/pingcap/tidb-lightning/lightning/metric"
	"github.com/pingcap/tidb-lightning/lightning/mydump"
	verify "github.com/pingcap/tidb-lightning/lightning/verification"
	"github.com/pingcap/tidb-lightning/lightning/web"
	"github.com/pingcap/tidb-lightning/lightning/worker"
)

const (
	FullLevelCompact = -1
	Level1Compact    = 1
)

const (
	defaultGCLifeTime = 100 * time.Hour
)

const (
	indexEngineID = -1
)

const (
	compactStateIdle int32 = iota
	compactStateDoing
)

// DeliverPauser is a shared pauser to pause progress to (*chunkRestore).encodeLoop
var DeliverPauser = common.NewPauser()

func init() {
	cfg := tidbcfg.GetGlobalConfig()
	cfg.Log.SlowThreshold = 3000
	// used in integration tests
	failpoint.Inject("SetMinDeliverBytes", func(v failpoint.Value) {
		minDeliverBytes = uint64(v.(int))
	})
}

type saveCp struct {
	tableName string
	merger    TableCheckpointMerger
}

type errorSummary struct {
	status CheckpointStatus
	err    error
}

type errorSummaries struct {
	sync.Mutex
	logger  log.Logger
	summary map[string]errorSummary
}

// makeErrorSummaries returns an initialized errorSummaries instance
func makeErrorSummaries(logger log.Logger) errorSummaries {
	return errorSummaries{
		logger:  logger,
		summary: make(map[string]errorSummary),
	}
}

func (es *errorSummaries) emitLog() {
	es.Lock()
	defer es.Unlock()

	if errorCount := len(es.summary); errorCount > 0 {
		logger := es.logger
		logger.Error("tables failed to be imported", zap.Int("count", errorCount))
		for tableName, errorSummary := range es.summary {
			logger.Error("-",
				zap.String("table", tableName),
				zap.String("status", errorSummary.status.MetricName()),
				log.ShortError(errorSummary.err),
			)
		}
	}
}

func (es *errorSummaries) record(tableName string, err error, status CheckpointStatus) {
	es.Lock()
	defer es.Unlock()
	es.summary[tableName] = errorSummary{status: status, err: err}
}

type RestoreController struct {
	cfg             *config.Config
	dbMetas         []*mydump.MDDatabaseMeta
	dbInfos         map[string]*TidbDBInfo
	tableWorkers    *worker.Pool
	indexWorkers    *worker.Pool
	regionWorkers   *worker.Pool
	ioWorkers       *worker.Pool
	pauser          *common.Pauser
	backend         kv.Backend
	tidbGlue        glue.Glue
	postProcessLock sync.Mutex // a simple way to ensure post-processing is not concurrent without using complicated goroutines
	alterTableLock  sync.Mutex
	compactState    int32
	sysVars         map[string]string
	tls             *common.TLS

	errorSummaries errorSummaries

	checkpointsDB CheckpointsDB
	saveCpCh      chan saveCp
	checkpointsWg sync.WaitGroup

	closedEngineLimit *worker.Pool
	store             storage.ExternalStorage
	checksumManager   ChecksumManager
}

func NewRestoreController(
	ctx context.Context,
	dbMetas []*mydump.MDDatabaseMeta,
	cfg *config.Config,
	s storage.ExternalStorage,
	g glue.Glue,
) (*RestoreController, error) {
	return NewRestoreControllerWithPauser(ctx, dbMetas, cfg, s, DeliverPauser, g)
}

func NewRestoreControllerWithPauser(
	ctx context.Context,
	dbMetas []*mydump.MDDatabaseMeta,
	cfg *config.Config,
	s storage.ExternalStorage,
	pauser *common.Pauser,
	g glue.Glue,
) (*RestoreController, error) {
	tls, err := cfg.ToTLS()
	if err != nil {
		return nil, err
	}

	cpdb, err := g.OpenCheckpointsDB(ctx, cfg)
	if err != nil {
		return nil, errors.Annotate(err, "open checkpoint db failed")
	}

	taskCp, err := cpdb.TaskCheckpoint(ctx)
	if err != nil {
		return nil, errors.Annotate(err, "get task checkpoint failed")
	}
	if err := verifyCheckpoint(cfg, taskCp); err != nil {
		return nil, errors.Trace(err)
	}

	var backend kv.Backend
	switch cfg.TikvImporter.Backend {
	case config.BackendImporter:
		var err error
		backend, err = kv.NewImporter(ctx, tls, cfg.TikvImporter.Addr, cfg.TiDB.PdAddr)
		if err != nil {
			return nil, errors.Annotate(err, "open importer backend failed")
		}
	case config.BackendTiDB:
		db, err := DBFromConfig(cfg.TiDB)
		if err != nil {
			return nil, errors.Annotate(err, "open tidb backend failed")
		}
		backend = kv.NewTiDBBackend(db, cfg.TikvImporter.OnDuplicate)
	case config.BackendLocal:
		var rLimit uint64
		rLimit, err = kv.GetSystemRLimit()
		if err != nil {
			return nil, err
		}
		maxOpenFiles := int(rLimit / uint64(cfg.App.TableConcurrency))
		// check overflow
		if maxOpenFiles < 0 {
			maxOpenFiles = math.MaxInt32
		}

		backend, err = kv.NewLocalBackend(ctx, tls, cfg.TiDB.PdAddr, int64(cfg.TikvImporter.RegionSplitSize),
			cfg.TikvImporter.SortedKVDir, cfg.TikvImporter.RangeConcurrency, cfg.TikvImporter.SendKVPairs,
			cfg.Checkpoint.Enable, g, maxOpenFiles)
		if err != nil {
			return nil, errors.Annotate(err, "build local backend failed")
		}
	default:
		return nil, errors.New("unknown backend: " + cfg.TikvImporter.Backend)
	}

	rc := &RestoreController{
		cfg:           cfg,
		dbMetas:       dbMetas,
		tableWorkers:  worker.NewPool(ctx, cfg.App.TableConcurrency, "table"),
		indexWorkers:  worker.NewPool(ctx, cfg.App.IndexConcurrency, "index"),
		regionWorkers: worker.NewPool(ctx, cfg.App.RegionConcurrency, "region"),
		ioWorkers:     worker.NewPool(ctx, cfg.App.IOConcurrency, "io"),
		pauser:        pauser,
		backend:       backend,
		tidbGlue:      g,
		sysVars:       defaultImportantVariables,
		tls:           tls,

		errorSummaries:    makeErrorSummaries(log.L()),
		checkpointsDB:     cpdb,
		saveCpCh:          make(chan saveCp),
		closedEngineLimit: worker.NewPool(ctx, cfg.App.TableConcurrency*2, "closed-engine"),

		store: s,
	}

	return rc, nil
}

func (rc *RestoreController) Close() {
	rc.backend.Close()
	rc.tidbGlue.GetSQLExecutor().Close()
}

func (rc *RestoreController) Run(ctx context.Context) error {
	opts := []func(context.Context) error{
		rc.checkRequirements,
		rc.setGlobalVariables,
		rc.restoreSchema,
		rc.restoreTables,
		rc.fullCompact,
		rc.switchToNormalMode,
		rc.cleanCheckpoints,
	}

	task := log.L().Begin(zap.InfoLevel, "the whole procedure")

	var err error
	finished := false
outside:
	for i, process := range opts {
		err = process(ctx)
		if i == len(opts)-1 {
			finished = true
		}
		logger := task.With(zap.Int("step", i), log.ShortError(err))

		switch {
		case err == nil:
		case log.IsContextCanceledError(err):
			logger.Info("task canceled")
			err = nil
			break outside
		default:
			logger.Error("run failed")
			fmt.Fprintf(os.Stderr, "Error: %s\n", err)
			break outside // ps : not continue
		}
	}

	// if process is cancelled, should make sure checkpoints are written to db.
	if !finished {
		rc.waitCheckpointFinish()
	}

	task.End(zap.ErrorLevel, err)
	rc.errorSummaries.emitLog()

	return errors.Trace(err)
}

type schemaStmtType int

const (
	schemaCreateDatabase = iota
	schemaCreateTable
	schemaCreateView
)

type schemaJob struct {
	dbName   string
	tblName  string
	stmtType schemaStmtType
	stmts    []*schemaStmt
}

type schemaStmt struct {
	sql string
}

type restoreSchemaWorker struct {
	ctx   context.Context
	quit  context.CancelFunc
	jobCh chan *schemaJob
	errCh chan error
	wg    sync.WaitGroup
	glue  glue.Glue
	store storage.ExternalStorage
}

func (worker *restoreSchemaWorker) makeJobs(dbMetas []*mydump.MDDatabaseMeta) {
	select {
	case <-worker.ctx.Done():
		return
	default:
		// 1. restore databases, execute statements concurrency
		for _, dbMeta := range dbMetas {
			restoreSchemaJob := &schemaJob{
				dbName:   dbMeta.Name,
				stmtType: schemaCreateDatabase,
				stmts:    make([]*schemaStmt, 0, 1),
			}
			worker.wg.Add(1)
			restoreSchemaJob.stmts = append(restoreSchemaJob.stmts, &schemaStmt{
				sql: createDatabaseIfNotExistStmt(dbMeta.Name),
			})
			worker.jobCh <- restoreSchemaJob
		}
		worker.wg.Wait()
		// 2. restore tables, execute statements concurrency
		for _, dbMeta := range dbMetas {
			for _, tblMeta := range dbMeta.Tables {
				sql := tblMeta.GetSchema(worker.ctx, worker.store)
				if sql != "" {
					stmts, err := createTableIfNotExistsStmt(worker.glue.GetParser(), sql, dbMeta.Name, tblMeta.Name)
					if err != nil {
						worker.throw(err)
						return
					}
					restoreSchemaJob := &schemaJob{
						dbName:   dbMeta.Name,
						tblName:  tblMeta.Name,
						stmtType: schemaCreateTable,
						stmts:    make([]*schemaStmt, 0, len(stmts)),
					}
					for _, sql := range stmts {
						restoreSchemaJob.stmts = append(restoreSchemaJob.stmts, &schemaStmt{
							sql: sql,
						})
					}
					worker.wg.Add(1)
					worker.jobCh <- restoreSchemaJob
				}
			}
		}
		worker.wg.Wait()
		// 3. restore views. Since views can cross database we must restore views after all table schemas are restored.
		for _, dbMeta := range dbMetas {
			for _, viewMeta := range dbMeta.Views {
				sql := viewMeta.GetSchema(worker.ctx, worker.store)
				if sql != "" {
					stmts, err := createTableIfNotExistsStmt(worker.glue.GetParser(), sql, dbMeta.Name, viewMeta.Name)
					if err != nil {
						worker.throw(err)
						return
<<<<<<< HEAD
=======
					}
					restoreSchemaJob := &schemaJob{
						dbName:   dbMeta.Name,
						tblName:  viewMeta.Name,
						stmtType: schemaCreateView,
						stmts:    make([]*schemaStmt, 0, len(stmts)), // sadly, we can't pre-alloc precise value of cap
>>>>>>> 5fa58d6e
					}
					for _, sql := range stmts {
						restoreSchemaJob.stmts = append(restoreSchemaJob.stmts, &schemaStmt{
							sql: sql,
						})
					}
					worker.wg.Add(1)
					worker.jobCh <- restoreSchemaJob
					// we don't support restore views concurrency, cauz it maybe will raise a error
					worker.wg.Wait()
				}
			}
		}
		worker.quit()
	}
}

func (worker *restoreSchemaWorker) doJob() {
	var logger log.Logger
	var session checkpoints.Session
	defer func() {
		if session != nil {
			session.Close()
		}
	}()
	for {
		select {
		case <-worker.ctx.Done():
			return
		case job := <-worker.jobCh:
			if job == nil {
				return
			}
			var err error
			if session == nil {
				session, err = worker.glue.GetSession(worker.ctx)
				if err != nil {
					worker.throw(err)
					return
<<<<<<< HEAD
				}
			}
			for _, stmt := range job.stmts {
				if stmt.stmtType == schemaCreateDatabase {
					logger = log.With(zap.String("db", job.dbName))
				} else if stmt.stmtType == schemaCreateTable {
					logger = log.With(zap.String("table", common.UniqueTable(job.dbName, stmt.tblName)))
				} else if stmt.stmtType == schemaCreateView {
					logger = log.With(zap.String("table", common.UniqueTable(job.dbName, stmt.tblName)))
=======
>>>>>>> 5fa58d6e
				}
			}
			if job.stmtType == schemaCreateDatabase {
				logger = log.With(zap.String("db", job.dbName))
			} else if job.stmtType == schemaCreateTable {
				logger = log.With(zap.String("table", common.UniqueTable(job.dbName, job.tblName)))
			} else if job.stmtType == schemaCreateView {
				logger = log.With(zap.String("table", common.UniqueTable(job.dbName, job.tblName)))
			}
			for _, stmt := range job.stmts {

				task := logger.Begin(zap.DebugLevel, fmt.Sprintf("execute SQL: %s", stmt.sql))
				_, err = session.Execute(worker.ctx, stmt.sql)
				task.End(zap.ErrorLevel, err)
				if err != nil {
					switch job.stmtType {
					case schemaCreateDatabase:
						err = errors.Annotatef(err, "restore database schema %s failed", job.dbName)
					case schemaCreateTable:
						err = errors.Annotatef(err, "restore table schema %s failed", job.tblName)
					case schemaCreateView:
						err = errors.Annotatef(err, "restore view schema %s failed", job.tblName)
					}
					worker.wg.Done()
					worker.throw(err)
					return
				}
			}
			worker.wg.Done()
		}
	}
}

func (worker *restoreSchemaWorker) wait() error {
	defer worker.quit()
	select {
	case err := <-worker.errCh:
		return err
	case <-worker.ctx.Done():
		return nil
	}
}

func (worker *restoreSchemaWorker) throw(err error) {
	select {
	case <-worker.ctx.Done():
		return
	default:
		worker.errCh <- err
	}
}

func (rc *RestoreController) restoreSchema(ctx context.Context) error {
	if !rc.cfg.Mydumper.NoSchema {
		logTask := log.L().Begin(zap.InfoLevel, "restore all schema")
		concurrency := 16
		childCtx, cancel := context.WithCancel(ctx)
		worker := restoreSchemaWorker{
			ctx:   childCtx,
			quit:  cancel,
			jobCh: make(chan *schemaJob, concurrency),
			errCh: make(chan error),
			glue:  rc.tidbGlue,
			store: rc.store,
		}
		go worker.makeJobs(rc.dbMetas)
		for i := 0; i < concurrency; i++ {
			go worker.doJob()
		}
		err := worker.wait()
		logTask.End(zap.ErrorLevel, err)
		if err != nil {
			return err
		}
	}
	getTableFunc := rc.backend.FetchRemoteTableModels
	if !rc.tidbGlue.OwnsSQLExecutor() {
		getTableFunc = rc.tidbGlue.GetTables
	}
	dbInfos, err := LoadSchemaInfo(ctx, rc.dbMetas, getTableFunc)
	if err != nil {
		return errors.Trace(err)
	}
	rc.dbInfos = dbInfos

	// Load new checkpoints
	err = rc.checkpointsDB.Initialize(ctx, rc.cfg, dbInfos)
	if err != nil {
		return errors.Trace(err)
	}
	failpoint.Inject("InitializeCheckpointExit", func() {
		log.L().Warn("exit triggered", zap.String("failpoint", "InitializeCheckpointExit"))
		os.Exit(0)
	})

	go rc.listenCheckpointUpdates()

	rc.sysVars = ObtainImportantVariables(ctx, rc.tidbGlue.GetSQLExecutor())

	// Estimate the number of chunks for progress reporting
	err = rc.estimateChunkCountIntoMetrics(ctx)
	return err
}

// verifyCheckpoint check whether previous task checkpoint is compatible with task config
func verifyCheckpoint(cfg *config.Config, taskCp *TaskCheckpoint) error {
	if taskCp == nil {
		return nil
	}
	// always check the backend value even with 'check-requirements = false'
	retryUsage := "destroy all checkpoints"
	if cfg.Checkpoint.Driver == config.CheckpointDriverFile {
		retryUsage = fmt.Sprintf("delete the file '%s'", cfg.Checkpoint.DSN)
	}
	retryUsage += " and remove all restored tables and try again"

	if cfg.TikvImporter.Backend != taskCp.Backend {
		return errors.Errorf("config 'tikv-importer.backend' value '%s' different from checkpoint value '%s', please %s", cfg.TikvImporter.Backend, taskCp.Backend, retryUsage)
	}

	if cfg.App.CheckRequirements {
		if common.ReleaseVersion != taskCp.LightningVer {
			var displayVer string
			if len(taskCp.LightningVer) != 0 {
				displayVer = fmt.Sprintf("at '%s'", taskCp.LightningVer)
			} else {
				displayVer = "before v4.0.6/v3.0.19"
			}
			return errors.Errorf("lightning version is '%s', but checkpoint was created %s, please %s", common.ReleaseVersion, displayVer, retryUsage)
		}

		errorFmt := "config '%s' value '%s' different from checkpoint value '%s'. You may set 'check-requirements = false' to skip this check or " + retryUsage
		if cfg.Mydumper.SourceDir != taskCp.SourceDir {
			return errors.Errorf(errorFmt, "mydumper.data-source-dir", cfg.Mydumper.SourceDir, taskCp.SourceDir)
		}

		if cfg.TikvImporter.Backend == config.BackendLocal && cfg.TikvImporter.SortedKVDir != taskCp.SortedKVDir {
			return errors.Errorf(errorFmt, "mydumper.sorted-kv-dir", cfg.TikvImporter.SortedKVDir, taskCp.SortedKVDir)
		}

		if cfg.TikvImporter.Backend == config.BackendImporter && cfg.TikvImporter.Addr != taskCp.ImporterAddr {
			return errors.Errorf(errorFmt, "tikv-importer.addr", cfg.TikvImporter.Backend, taskCp.Backend)
		}

		if cfg.TiDB.Host != taskCp.TiDBHost {
			return errors.Errorf(errorFmt, "tidb.host", cfg.TiDB.Host, taskCp.TiDBHost)
		}

		if cfg.TiDB.Port != taskCp.TiDBPort {
			return errors.Errorf(errorFmt, "tidb.port", cfg.TiDB.Port, taskCp.TiDBPort)
		}

		if cfg.TiDB.PdAddr != taskCp.PdAddr {
			return errors.Errorf(errorFmt, "tidb.pd-addr", cfg.TiDB.PdAddr, taskCp.PdAddr)
		}
	}

	return nil
}

func (rc *RestoreController) estimateChunkCountIntoMetrics(ctx context.Context) error {
	estimatedChunkCount := 0.0
	for _, dbMeta := range rc.dbMetas {
		for _, tableMeta := range dbMeta.Tables {
			tableName := common.UniqueTable(dbMeta.Name, tableMeta.Name)
			dbCp, err := rc.checkpointsDB.Get(ctx, tableName)
			if err != nil {
				return errors.Trace(err)
			}
			fileChunks := make(map[string]float64)
			for engineId, eCp := range dbCp.Engines {
				if engineId == indexEngineID {
					continue
				}
				for _, c := range eCp.Chunks {
					if _, ok := fileChunks[c.Key.Path]; !ok {
						fileChunks[c.Key.Path] = 0.0
					}
					remainChunkCnt := float64(c.Chunk.EndOffset-c.Chunk.Offset) / float64(c.Chunk.EndOffset-c.Key.Offset)
					fileChunks[c.Key.Path] += remainChunkCnt
				}
			}
			for _, fileMeta := range tableMeta.DataFiles {
				if cnt, ok := fileChunks[fileMeta.FileMeta.Path]; ok {
					estimatedChunkCount += cnt
					continue
				}
				if fileMeta.FileMeta.Type == mydump.SourceTypeCSV {
					cfg := rc.cfg.Mydumper
					if fileMeta.FileMeta.FileSize > int64(cfg.MaxRegionSize) && cfg.StrictFormat && !cfg.CSV.Header {
						estimatedChunkCount += math.Round(float64(fileMeta.FileMeta.FileSize) / float64(cfg.MaxRegionSize))
					} else {
						estimatedChunkCount += 1
					}
				} else {
					estimatedChunkCount += 1
				}
			}
		}
	}
	metric.ChunkCounter.WithLabelValues(metric.ChunkStateEstimated).Add(estimatedChunkCount)
	rc.tidbGlue.Record(glue.RecordEstimatedChunk, uint64(estimatedChunkCount))
	return nil
}

func (rc *RestoreController) saveStatusCheckpoint(tableName string, engineID int32, err error, statusIfSucceed CheckpointStatus) {
	merger := &StatusCheckpointMerger{Status: statusIfSucceed, EngineID: engineID}

	log.L().Debug("update checkpoint", zap.String("table", tableName), zap.Int32("engine_id", engineID),
		zap.Uint8("new_status", uint8(statusIfSucceed)), zap.Error(err))

	switch {
	case err == nil:
		break
	case !common.IsContextCanceledError(err):
		merger.SetInvalid()
		rc.errorSummaries.record(tableName, err, statusIfSucceed)
	default:
		return
	}

	if engineID == WholeTableEngineID {
		metric.RecordTableCount(statusIfSucceed.MetricName(), err)
	} else {
		metric.RecordEngineCount(statusIfSucceed.MetricName(), err)
	}

	rc.saveCpCh <- saveCp{tableName: tableName, merger: merger}
}

// listenCheckpointUpdates will combine several checkpoints together to reduce database load.
func (rc *RestoreController) listenCheckpointUpdates() {
	rc.checkpointsWg.Add(1)

	var lock sync.Mutex
	coalesed := make(map[string]*TableCheckpointDiff)

	hasCheckpoint := make(chan struct{}, 1)
	defer close(hasCheckpoint)

	go func() {
		for range hasCheckpoint {
			lock.Lock()
			cpd := coalesed
			coalesed = make(map[string]*TableCheckpointDiff)
			lock.Unlock()

			if len(cpd) > 0 {
				rc.checkpointsDB.Update(cpd)
				web.BroadcastCheckpointDiff(cpd)
			}
			rc.checkpointsWg.Done()
		}
	}()

	for scp := range rc.saveCpCh {
		lock.Lock()
		cpd, ok := coalesed[scp.tableName]
		if !ok {
			cpd = NewTableCheckpointDiff()
			coalesed[scp.tableName] = cpd
		}
		scp.merger.MergeInto(cpd)

		if len(hasCheckpoint) == 0 {
			rc.checkpointsWg.Add(1)
			hasCheckpoint <- struct{}{}
		}

		lock.Unlock()

		failpoint.Inject("FailIfImportedChunk", func(val failpoint.Value) {
			if merger, ok := scp.merger.(*ChunkCheckpointMerger); ok && merger.Checksum.SumKVS() >= uint64(val.(int)) {
				rc.checkpointsWg.Done()
				rc.checkpointsWg.Wait()
				panic("forcing failure due to FailIfImportedChunk")
			}
		})

		failpoint.Inject("FailIfStatusBecomes", func(val failpoint.Value) {
			if merger, ok := scp.merger.(*StatusCheckpointMerger); ok && merger.EngineID >= 0 && int(merger.Status) == val.(int) {
				rc.checkpointsWg.Done()
				rc.checkpointsWg.Wait()
				panic("forcing failure due to FailIfStatusBecomes")
			}
		})

		failpoint.Inject("FailIfIndexEngineImported", func(val failpoint.Value) {
			if merger, ok := scp.merger.(*StatusCheckpointMerger); ok &&
				merger.EngineID == WholeTableEngineID &&
				merger.Status == CheckpointStatusIndexImported && val.(int) > 0 {
				rc.checkpointsWg.Done()
				rc.checkpointsWg.Wait()
				panic("forcing failure due to FailIfIndexEngineImported")
			}
		})

		failpoint.Inject("KillIfImportedChunk", func(val failpoint.Value) {
			if merger, ok := scp.merger.(*ChunkCheckpointMerger); ok && merger.Checksum.SumKVS() >= uint64(val.(int)) {
				common.KillMySelf()
			}
		})
	}
	rc.checkpointsWg.Done()
}

func (rc *RestoreController) runPeriodicActions(ctx context.Context, stop <-chan struct{}) {
	logProgressTicker := time.NewTicker(rc.cfg.Cron.LogProgress.Duration)
	defer logProgressTicker.Stop()

	glueProgressTicker := time.NewTicker(3 * time.Second)
	defer glueProgressTicker.Stop()

	var switchModeChan <-chan time.Time
	// tide backend don't need to switch tikv to import mode
	if rc.cfg.TikvImporter.Backend != config.BackendTiDB {
		switchModeTicker := time.NewTicker(rc.cfg.Cron.SwitchMode.Duration)
		defer switchModeTicker.Stop()
		switchModeChan = switchModeTicker.C

		rc.switchToImportMode(ctx)
	} else {
		switchModeChan = make(chan time.Time)
	}

	start := time.Now()

	for {
		select {
		case <-ctx.Done():
			log.L().Warn("stopping periodic actions", log.ShortError(ctx.Err()))
			return
		case <-stop:
			log.L().Info("everything imported, stopping periodic actions")
			return

		case <-switchModeChan:
			// periodically switch to import mode, as requested by TiKV 3.0
			rc.switchToImportMode(ctx)

		case <-logProgressTicker.C:
			// log the current progress periodically, so OPS will know that we're still working
			nanoseconds := float64(time.Since(start).Nanoseconds())
			estimated := metric.ReadCounter(metric.ChunkCounter.WithLabelValues(metric.ChunkStateEstimated))
			finished := metric.ReadCounter(metric.ChunkCounter.WithLabelValues(metric.ChunkStateFinished))
			totalTables := metric.ReadCounter(metric.TableCounter.WithLabelValues(metric.TableStatePending, metric.TableResultSuccess))
			completedTables := metric.ReadCounter(metric.TableCounter.WithLabelValues(metric.TableStateCompleted, metric.TableResultSuccess))
			bytesRead := metric.ReadHistogramSum(metric.RowReadBytesHistogram)

			var state string
			var remaining zap.Field
			if finished >= estimated {
				state = "post-processing"
				remaining = zap.Skip()
			} else if finished > 0 {
				remainNanoseconds := (estimated/finished - 1) * nanoseconds
				state = "writing"
				remaining = zap.Duration("remaining", time.Duration(remainNanoseconds).Round(time.Second))
			} else {
				state = "writing"
				remaining = zap.Skip()
			}

			// Note: a speed of 28 MiB/s roughly corresponds to 100 GiB/hour.
			log.L().Info("progress",
				zap.String("files", fmt.Sprintf("%.0f/%.0f (%.1f%%)", finished, estimated, finished/estimated*100)),
				zap.String("tables", fmt.Sprintf("%.0f/%.0f (%.1f%%)", completedTables, totalTables, completedTables/totalTables*100)),
				zap.String("chunks", fmt.Sprintf("%.0f/%.0f", finished, estimated)),
				zap.Float64("speed(MiB/s)", bytesRead/(1048576e-9*nanoseconds)),
				zap.String("state", state),
				remaining,
			)
		case <-glueProgressTicker.C:
			finished := metric.ReadCounter(metric.ChunkCounter.WithLabelValues(metric.ChunkStateFinished))
			rc.tidbGlue.Record(glue.RecordFinishedChunk, uint64(finished))
		}
	}
}

var checksumManagerKey struct{}

func (rc *RestoreController) restoreTables(ctx context.Context) error {
	logTask := log.L().Begin(zap.InfoLevel, "restore all tables data")

	// for local backend, we should disable some pd scheduler and change some settings, to
	// make split region and ingest sst more stable
	// because importer backend is mostly use for v3.x cluster which doesn't support these api,
	// so we also don't do this for import backend
	if rc.cfg.TikvImporter.Backend == config.BackendLocal {
		// disable some pd schedulers
		pdController, err := pdutil.NewPdController(ctx, rc.cfg.TiDB.PdAddr,
			rc.tls.TLSConfig(), rc.tls.ToPDSecurityOption())
		if err != nil {
			return errors.Trace(err)
		}
		logTask.Info("removing PD leader&region schedulers")
		restoreFn, e := pdController.RemoveSchedulers(ctx)
		defer func() {
			// use context.Background to make sure this restore function can still be executed even if ctx is canceled
			if restoreE := restoreFn(context.Background()); restoreE != nil {
				logTask.Warn("failed to restore removed schedulers, you may need to restore them manually", zap.Error(restoreE))
				return
			}
			logTask.Info("add back PD leader&region schedulers")
		}()
		if e != nil {
			return errors.Trace(err)
		}
	}

	type task struct {
		tr *TableRestore
		cp *TableCheckpoint
	}

	totalTables := 0
	for _, dbMeta := range rc.dbMetas {
		totalTables += len(dbMeta.Tables)
	}
	postProcessTaskChan := make(chan task, totalTables)

	var wg sync.WaitGroup
	var restoreErr common.OnceError

	stopPeriodicActions := make(chan struct{})
	go rc.runPeriodicActions(ctx, stopPeriodicActions)
	defer close(stopPeriodicActions)

	taskCh := make(chan task, rc.cfg.App.IndexConcurrency)
	defer close(taskCh)

	manager, err := newChecksumManager(ctx, rc)
	if err != nil {
		return errors.Trace(err)
	}
	ctx2 := context.WithValue(ctx, &checksumManagerKey, manager)
	for i := 0; i < rc.cfg.App.IndexConcurrency; i++ {
		go func() {
			for task := range taskCh {
				tableLogTask := task.tr.logger.Begin(zap.InfoLevel, "restore table")
				web.BroadcastTableCheckpoint(task.tr.tableName, task.cp)
				needPostProcess, err := task.tr.restoreTable(ctx2, rc, task.cp)
				err = errors.Annotatef(err, "restore table %s failed", task.tr.tableName)
				tableLogTask.End(zap.ErrorLevel, err)
				web.BroadcastError(task.tr.tableName, err)
				metric.RecordTableCount("completed", err)
				restoreErr.Set(err)
				if needPostProcess {
					postProcessTaskChan <- task
				}
				wg.Done()
			}
		}()
	}

	// first collect all tables where the checkpoint is invalid
	allInvalidCheckpoints := make(map[string]CheckpointStatus)
	// collect all tables whose checkpoint's tableID can't match current tableID
	allDirtyCheckpoints := make(map[string]struct{})
	for _, dbMeta := range rc.dbMetas {
		dbInfo, ok := rc.dbInfos[dbMeta.Name]
		if !ok {
			return errors.Errorf("database %s not found in rc.dbInfos", dbMeta.Name)
		}
		for _, tableMeta := range dbMeta.Tables {
			tableInfo, ok := dbInfo.Tables[tableMeta.Name]
			if !ok {
				return errors.Errorf("table info %s.%s not found", dbMeta.Name, tableMeta.Name)
			}

			tableName := common.UniqueTable(dbInfo.Name, tableInfo.Name)
			cp, err := rc.checkpointsDB.Get(ctx, tableName)
			if err != nil {
				return errors.Trace(err)
			}
			if cp.Status <= CheckpointStatusMaxInvalid {
				allInvalidCheckpoints[tableName] = cp.Status
			} else if cp.TableID > 0 && cp.TableID != tableInfo.ID {
				allDirtyCheckpoints[tableName] = struct{}{}
			}
		}
	}

	if len(allInvalidCheckpoints) != 0 {
		logger := log.L()
		logger.Error(
			"TiDB Lightning has failed last time. To prevent data loss, this run will stop now. Please resolve errors first",
			zap.Int("count", len(allInvalidCheckpoints)),
		)

		for tableName, status := range allInvalidCheckpoints {
			failedStep := status * 10
			var action strings.Builder
			action.WriteString("./tidb-lightning-ctl --checkpoint-error-")
			switch failedStep {
			case CheckpointStatusAlteredAutoInc, CheckpointStatusAnalyzed:
				action.WriteString("ignore")
			default:
				action.WriteString("destroy")
			}
			action.WriteString("='")
			action.WriteString(tableName)
			action.WriteString("' --config=...")

			logger.Info("-",
				zap.String("table", tableName),
				zap.Uint8("status", uint8(status)),
				zap.String("failedStep", failedStep.MetricName()),
				zap.Stringer("recommendedAction", &action),
			)
		}

		logger.Info("You may also run `./tidb-lightning-ctl --checkpoint-error-destroy=all --config=...` to start from scratch")
		logger.Info("For details of this failure, read the log file from the PREVIOUS run")

		return errors.New("TiDB Lightning has failed last time; please resolve these errors first")
	}
	if len(allDirtyCheckpoints) > 0 {
		logger := log.L()
		logger.Error(
			"TiDB Lightning has detected tables with illegal checkpoints. To prevent data mismatch, this run will stop now. Please remove these checkpoints first",
			zap.Int("count", len(allDirtyCheckpoints)),
		)

		for tableName := range allDirtyCheckpoints {
			logger.Info("-",
				zap.String("table", tableName),
				zap.String("recommendedAction", "./tidb-lightning-ctl --checkpoint-remove='"+tableName+"' --config=..."),
			)
		}

		logger.Info("You may also run `./tidb-lightning-ctl --checkpoint-remove=all --config=...` to start from scratch")

		return errors.New("TiDB Lightning has detected tables with illegal checkpoints; please remove these checkpoints first")
	}

	for _, dbMeta := range rc.dbMetas {
		dbInfo := rc.dbInfos[dbMeta.Name]
		for _, tableMeta := range dbMeta.Tables {
			tableInfo := dbInfo.Tables[tableMeta.Name]
			tableName := common.UniqueTable(dbInfo.Name, tableInfo.Name)
			cp, err := rc.checkpointsDB.Get(ctx, tableName)
			if err != nil {
				return errors.Trace(err)
			}
			tr, err := NewTableRestore(tableName, tableMeta, dbInfo, tableInfo, cp)
			if err != nil {
				return errors.Trace(err)
			}

			wg.Add(1)
			select {
			case taskCh <- task{tr: tr, cp: cp}:
			case <-ctx.Done():
				return ctx.Err()
			}
		}
	}

	wg.Wait()
	// if context is done, should return directly
	select {
	case <-ctx.Done():
		err = restoreErr.Get()
		if err == nil {
			err = ctx.Err()
		}
		logTask.End(zap.ErrorLevel, err)
		return err
	default:
	}

	close(postProcessTaskChan)
	// otherwise, we should run all tasks in the post-process task chan
	for i := 0; i < rc.cfg.App.TableConcurrency; i++ {
		wg.Add(1)
		go func() {
			for task := range postProcessTaskChan {
				// force all the remain post-process tasks to be executed
				_, err := task.tr.postProcess(ctx, rc, task.cp, true)
				restoreErr.Set(err)
			}
			wg.Done()
		}()
	}
	wg.Wait()

	err = restoreErr.Get()
	logTask.End(zap.ErrorLevel, err)
	return err
}

func (t *TableRestore) restoreTable(
	ctx context.Context,
	rc *RestoreController,
	cp *TableCheckpoint,
) (bool, error) {
	// 1. Load the table info.

	select {
	case <-ctx.Done():
		return false, ctx.Err()
	default:
	}

	// no need to do anything if the chunks are already populated
	if len(cp.Engines) > 0 {
		t.logger.Info("reusing engines and files info from checkpoint",
			zap.Int("enginesCnt", len(cp.Engines)),
			zap.Int("filesCnt", cp.CountChunks()),
		)
	} else if cp.Status < CheckpointStatusAllWritten {
		if err := t.populateChunks(ctx, rc, cp); err != nil {
			return false, errors.Trace(err)
		}
		if err := rc.checkpointsDB.InsertEngineCheckpoints(ctx, t.tableName, cp.Engines); err != nil {
			return false, errors.Trace(err)
		}
		web.BroadcastTableCheckpoint(t.tableName, cp)

		// rebase the allocator so it exceeds the number of rows.
		if t.tableInfo.Core.PKIsHandle && t.tableInfo.Core.ContainsAutoRandomBits() {
			cp.AllocBase = mathutil.MaxInt64(cp.AllocBase, t.tableInfo.Core.AutoRandID)
			t.alloc.Get(autoid.AutoRandomType).Rebase(t.tableInfo.ID, cp.AllocBase, false)
		} else {
			cp.AllocBase = mathutil.MaxInt64(cp.AllocBase, t.tableInfo.Core.AutoIncID)
			t.alloc.Get(autoid.RowIDAllocType).Rebase(t.tableInfo.ID, cp.AllocBase, false)
		}
		rc.saveCpCh <- saveCp{
			tableName: t.tableName,
			merger: &RebaseCheckpointMerger{
				AllocBase: cp.AllocBase,
			},
		}
	}

	// 2. Restore engines (if still needed)
	err := t.restoreEngines(ctx, rc, cp)
	if err != nil {
		return false, errors.Trace(err)
	}

	// 3. Post-process. With the last parameter set to false, we can allow delay analyze execute latter
	return t.postProcess(ctx, rc, cp, false /* force-analyze */)
}

func (t *TableRestore) restoreEngines(ctx context.Context, rc *RestoreController, cp *TableCheckpoint) error {
	indexEngineCp := cp.Engines[indexEngineID]
	if indexEngineCp == nil {
		return errors.Errorf("table %v index engine checkpoint not found", t.tableName)
	}

	// The table checkpoint status set to `CheckpointStatusIndexImported` only if
	// both all data engines and the index engine had been imported to TiKV.
	// But persist index engine checkpoint status and table checkpoint status are
	// not an atomic operation, so `cp.Status < CheckpointStatusIndexImported`
	// but `indexEngineCp.Status == CheckpointStatusImported` could happen
	// when kill lightning after saving index engine checkpoint status before saving
	// table checkpoint status.
	var closedIndexEngine *kv.ClosedEngine
	if indexEngineCp.Status < CheckpointStatusImported && cp.Status < CheckpointStatusIndexImported {
		indexWorker := rc.indexWorkers.Apply()
		defer rc.indexWorkers.Recycle(indexWorker)

		indexEngine, err := rc.backend.OpenEngine(ctx, t.tableName, indexEngineID)
		if err != nil {
			return errors.Trace(err)
		}

		// The table checkpoint status less than `CheckpointStatusIndexImported` implies
		// that index engine checkpoint status less than `CheckpointStatusImported`.
		// So the index engine must be found in above process
		if indexEngine == nil {
			return errors.Errorf("table checkpoint status %v incompitable with index engine checkpoint status %v",
				cp.Status, indexEngineCp.Status)
		}

		logTask := t.logger.Begin(zap.InfoLevel, "import whole table")
		var wg sync.WaitGroup
		var engineErr common.OnceError

		for engineID, engine := range cp.Engines {
			select {
			case <-ctx.Done():
				// Set engineErr and break this for loop to wait all the sub-routines done before return.
				// Directly return may cause panic because caller will close the pebble db but some sub routines
				// are still reading from or writing to the pebble db.
				engineErr.Set(ctx.Err())
			default:
			}
			if engineErr.Get() != nil {
				break
			}

			// Should skip index engine
			if engineID < 0 {
				continue
			}

			if engine.Status < CheckpointStatusImported {
				wg.Add(1)

				// Note: We still need tableWorkers to control the concurrency of tables.
				// In the future, we will investigate more about
				// the difference between restoring tables concurrently and restoring tables one by one.
				restoreWorker := rc.tableWorkers.Apply()

				go func(w *worker.Worker, eid int32, ecp *EngineCheckpoint) {
					defer wg.Done()

					engineLogTask := t.logger.With(zap.Int32("engineNumber", eid)).Begin(zap.InfoLevel, "restore engine")
					dataClosedEngine, dataWorker, err := t.restoreEngine(ctx, rc, indexEngine, eid, ecp)
					engineLogTask.End(zap.ErrorLevel, err)
					rc.tableWorkers.Recycle(w)
					if err != nil {
						engineErr.Set(err)
						return
					}

					failpoint.Inject("FailBeforeDataEngineImported", func() {
						panic("forcing failure due to FailBeforeDataEngineImported")
					})

					defer rc.closedEngineLimit.Recycle(dataWorker)
					if err := t.importEngine(ctx, dataClosedEngine, rc, eid, ecp); err != nil {
						engineErr.Set(err)
					}
				}(restoreWorker, engineID, engine)
			}
		}

		wg.Wait()

		err = engineErr.Get()
		logTask.End(zap.ErrorLevel, err)
		if err != nil {
			return errors.Trace(err)
		}

		// If index engine file has been closed but not imported only if context cancel occurred
		// when `importKV()` execution, so `UnsafeCloseEngine` and continue import it.
		if indexEngineCp.Status == CheckpointStatusClosed {
			closedIndexEngine, err = rc.backend.UnsafeCloseEngine(ctx, t.tableName, indexEngineID)
		} else {
			closedIndexEngine, err = indexEngine.Close(ctx)
			rc.saveStatusCheckpoint(t.tableName, indexEngineID, err, CheckpointStatusClosed)
		}
		if err != nil {
			return errors.Trace(err)
		}
	}

	if cp.Status < CheckpointStatusIndexImported {
		var err error
		if indexEngineCp.Status < CheckpointStatusImported {
			// the lock ensures the import() step will not be concurrent.
			if !rc.isLocalBackend() {
				rc.postProcessLock.Lock()
			}
			err = t.importKV(ctx, closedIndexEngine)
			if !rc.isLocalBackend() {
				rc.postProcessLock.Unlock()
			}
			rc.saveStatusCheckpoint(t.tableName, indexEngineID, err, CheckpointStatusImported)
		}

		failpoint.Inject("FailBeforeIndexEngineImported", func() {
			panic("forcing failure due to FailBeforeIndexEngineImported")
		})

		rc.saveStatusCheckpoint(t.tableName, WholeTableEngineID, err, CheckpointStatusIndexImported)
		if err != nil {
			return errors.Trace(err)
		}
	}
	return nil
}

func (t *TableRestore) restoreEngine(
	ctx context.Context,
	rc *RestoreController,
	indexEngine *kv.OpenedEngine,
	engineID int32,
	cp *EngineCheckpoint,
) (*kv.ClosedEngine, *worker.Worker, error) {
	if cp.Status >= CheckpointStatusClosed {
		w := rc.closedEngineLimit.Apply()
		closedEngine, err := rc.backend.UnsafeCloseEngine(ctx, t.tableName, engineID)
		// If any error occurred, recycle worker immediately
		if err != nil {
			return closedEngine, nil, errors.Trace(err)
		}
		return closedEngine, w, nil
	}

	indexWriter, err := indexEngine.LocalWriter(ctx)
	if err != nil {
		return nil, nil, errors.Trace(err)
	}

	logTask := t.logger.With(zap.Int32("engineNumber", engineID)).Begin(zap.InfoLevel, "encode kv data and write")

	dataEngine, err := rc.backend.OpenEngine(ctx, t.tableName, engineID)
	if err != nil {
		return nil, nil, errors.Trace(err)
	}

	var wg sync.WaitGroup
	var chunkErr common.OnceError

	// Restore table data
	for chunkIndex, chunk := range cp.Chunks {
		if chunk.Chunk.Offset >= chunk.Chunk.EndOffset {
			continue
		}

		select {
		case <-ctx.Done():
			return nil, nil, ctx.Err()
		default:
		}

		if chunkErr.Get() != nil {
			break
		}

		// Flows :
		// 	1. read mydump file
		// 	2. sql -> kvs
		// 	3. load kvs data (into kv deliver server)
		// 	4. flush kvs data (into tikv node)
		cr, err := newChunkRestore(ctx, chunkIndex, rc.cfg, chunk, rc.ioWorkers, rc.store, t.tableInfo)
		if err != nil {
			return nil, nil, errors.Trace(err)
		}
		metric.ChunkCounter.WithLabelValues(metric.ChunkStatePending).Inc()

		restoreWorker := rc.regionWorkers.Apply()
		wg.Add(1)
		dataWriter, err := dataEngine.LocalWriter(ctx)
		if err != nil {
			return nil, nil, errors.Trace(err)
		}
		go func(w *worker.Worker, cr *chunkRestore) {
			// Restore a chunk.
			defer func() {
				cr.close()
				wg.Done()
				rc.regionWorkers.Recycle(w)
			}()
			metric.ChunkCounter.WithLabelValues(metric.ChunkStateRunning).Inc()
			if err == nil {
				err = cr.restore(ctx, t, engineID, dataWriter, indexWriter, rc)
			}
			if err == nil {
				err = dataWriter.Close()
			}
			if err == nil {
				metric.ChunkCounter.WithLabelValues(metric.ChunkStateFinished).Inc()
			} else {
				metric.ChunkCounter.WithLabelValues(metric.ChunkStateFailed).Inc()
				chunkErr.Set(err)
			}
		}(restoreWorker, cr)
	}

	wg.Wait()
	if err := indexWriter.Close(); err != nil {
		return nil, nil, errors.Trace(err)
	}

	// Report some statistics into the log for debugging.
	totalKVSize := uint64(0)
	totalSQLSize := int64(0)
	for _, chunk := range cp.Chunks {
		totalKVSize += chunk.Checksum.SumSize()
		totalSQLSize += chunk.Chunk.EndOffset - chunk.Chunk.Offset
	}

	err = chunkErr.Get()
	logTask.End(zap.ErrorLevel, err,
		zap.Int64("read", totalSQLSize),
		zap.Uint64("written", totalKVSize),
	)

	// in local mode, this check-point make no sense, because we don't do flush now,
	// so there may be data lose if exit at here. So we don't write this checkpoint
	// here like other mode.
	if !rc.isLocalBackend() {
		rc.saveStatusCheckpoint(t.tableName, engineID, err, CheckpointStatusAllWritten)
	}
	if err != nil {
		return nil, nil, errors.Trace(err)
	}

	dataWorker := rc.closedEngineLimit.Apply()
	closedDataEngine, err := dataEngine.Close(ctx)
	// For local backend, if checkpoint is enabled, we must flush index engine to avoid data loss.
	// this flush action impact up to 10% of the performance, so we only do it if necessary.
	if err == nil && rc.cfg.Checkpoint.Enable && rc.isLocalBackend() {
		if err = indexEngine.Flush(); err != nil {
			// If any error occurred, recycle worker immediately
			rc.closedEngineLimit.Recycle(dataWorker)
			return nil, nil, errors.Trace(err)
		}

		// Currently we write all the checkpoints after data&index engine are flushed.
		for _, chunk := range cp.Chunks {
			saveCheckpoint(rc, t, engineID, chunk)
		}
	}
	rc.saveStatusCheckpoint(t.tableName, engineID, err, CheckpointStatusClosed)
	if err != nil {
		// If any error occurred, recycle worker immediately
		rc.closedEngineLimit.Recycle(dataWorker)
		return nil, nil, errors.Trace(err)
	}
	return closedDataEngine, dataWorker, nil
}

func (t *TableRestore) importEngine(
	ctx context.Context,
	closedEngine *kv.ClosedEngine,
	rc *RestoreController,
	engineID int32,
	cp *EngineCheckpoint,
) error {
	if cp.Status >= CheckpointStatusImported {
		return nil
	}

	// 1. close engine, then calling import
	// FIXME: flush is an asynchronous operation, what if flush failed?

	// the lock ensures the import() step will not be concurrent.
	if !rc.isLocalBackend() {
		rc.postProcessLock.Lock()
	}
	err := t.importKV(ctx, closedEngine)
	if !rc.isLocalBackend() {
		rc.postProcessLock.Unlock()
	}
	rc.saveStatusCheckpoint(t.tableName, engineID, err, CheckpointStatusImported)
	if err != nil {
		return errors.Trace(err)
	}

	// 2. perform a level-1 compact if idling.
	if rc.cfg.PostRestore.Level1Compact &&
		atomic.CompareAndSwapInt32(&rc.compactState, compactStateIdle, compactStateDoing) {
		go func() {
			// we ignore level-1 compact failure since it is not fatal.
			// no need log the error, it is done in (*Importer).Compact already.
			var _ = rc.doCompact(ctx, Level1Compact)
			atomic.StoreInt32(&rc.compactState, compactStateIdle)
		}()
	}

	return nil
}

// postProcess execute rebase-auto-id/checksum/analyze according to the task config.
//
// if the parameter forceAnalyze to true, postProcess force run analyze even if the analyze-at-last config is true.
// And if analyze phase is skipped, the first return value will be true.
func (t *TableRestore) postProcess(ctx context.Context, rc *RestoreController, cp *TableCheckpoint, forceAnalyze bool) (bool, error) {
	// there are no data in this table, no need to do post process
	// this is important for tables that are just the dump table of views
	// because at this stage, the table was already deleted and replaced by the related view
	if len(cp.Engines) == 1 {
		return false, nil
	}

	// 3. alter table set auto_increment
	if cp.Status < CheckpointStatusAlteredAutoInc {
		rc.alterTableLock.Lock()
		tblInfo := t.tableInfo.Core
		var err error
		if tblInfo.PKIsHandle && tblInfo.ContainsAutoRandomBits() {
			err = AlterAutoRandom(ctx, rc.tidbGlue.GetSQLExecutor(), t.tableName, t.alloc.Get(autoid.AutoRandomType).Base()+1)
		} else if common.TableHasAutoRowID(tblInfo) || tblInfo.GetAutoIncrementColInfo() != nil {
			// only alter auto increment id iff table contains auto-increment column or generated handle
			err = AlterAutoIncrement(ctx, rc.tidbGlue.GetSQLExecutor(), t.tableName, t.alloc.Get(autoid.RowIDAllocType).Base()+1)
		}
		rc.alterTableLock.Unlock()
		rc.saveStatusCheckpoint(t.tableName, WholeTableEngineID, err, CheckpointStatusAlteredAutoInc)
		if err != nil {
			return false, err
		}
		cp.Status = CheckpointStatusAlteredAutoInc
	}

	// tidb backend don't need checksum & analyze
	if !rc.backend.ShouldPostProcess() {
		t.logger.Debug("skip checksum & analyze, not supported by this backend")
		rc.saveStatusCheckpoint(t.tableName, WholeTableEngineID, nil, CheckpointStatusAnalyzeSkipped)
		return false, nil
	}

	// 4. do table checksum
	var localChecksum verify.KVChecksum
	for _, engine := range cp.Engines {
		for _, chunk := range engine.Chunks {
			localChecksum.Add(&chunk.Checksum)
		}
	}

	t.logger.Info("local checksum", zap.Object("checksum", &localChecksum))
	if cp.Status < CheckpointStatusChecksummed {
		if rc.cfg.PostRestore.Checksum == config.OpLevelOff {
			t.logger.Info("skip checksum")
			rc.saveStatusCheckpoint(t.tableName, WholeTableEngineID, nil, CheckpointStatusChecksumSkipped)
		} else {
			err := t.compareChecksum(ctx, localChecksum)
			// witch post restore level 'optional', we will skip checksum error
			if rc.cfg.PostRestore.Checksum == config.OpLevelOptional {
				if err != nil {
					t.logger.Warn("compare checksum failed, will skip this error and go on", log.ShortError(err))
					err = nil
				}
			}
			rc.saveStatusCheckpoint(t.tableName, WholeTableEngineID, err, CheckpointStatusChecksummed)
			if err != nil {
				return false, errors.Trace(err)
			}
		}
		cp.Status = CheckpointStatusChecksummed
	}

	// 5. do table analyze
	finished := true
	if cp.Status < CheckpointStatusAnalyzed {
		if rc.cfg.PostRestore.Analyze == config.OpLevelOff {
			t.logger.Info("skip analyze")
			rc.saveStatusCheckpoint(t.tableName, WholeTableEngineID, nil, CheckpointStatusAnalyzeSkipped)
			cp.Status = CheckpointStatusAnalyzed
		} else if forceAnalyze || !rc.cfg.PostRestore.AnalyzeAtLast {
			err := t.analyzeTable(ctx, rc.tidbGlue.GetSQLExecutor())
			// witch post restore level 'optional', we will skip analyze error
			if rc.cfg.PostRestore.Analyze == config.OpLevelOptional {
				if err != nil {
					t.logger.Warn("analyze table failed, will skip this error and go on", log.ShortError(err))
					err = nil
				}
			}
			rc.saveStatusCheckpoint(t.tableName, WholeTableEngineID, err, CheckpointStatusAnalyzed)
			if err != nil {
				return false, errors.Trace(err)
			}
			cp.Status = CheckpointStatusAnalyzed
		} else {
			finished = false
		}
	}

	return !finished, nil
}

// do full compaction for the whole data.
func (rc *RestoreController) fullCompact(ctx context.Context) error {
	if !rc.cfg.PostRestore.Compact {
		log.L().Info("skip full compaction")
		return nil
	}

	// wait until any existing level-1 compact to complete first.
	task := log.L().Begin(zap.InfoLevel, "wait for completion of existing level 1 compaction")
	for !atomic.CompareAndSwapInt32(&rc.compactState, compactStateIdle, compactStateDoing) {
		time.Sleep(100 * time.Millisecond)
	}
	task.End(zap.ErrorLevel, nil)

	return errors.Trace(rc.doCompact(ctx, FullLevelCompact))
}

func (rc *RestoreController) doCompact(ctx context.Context, level int32) error {
	tls := rc.tls.WithHost(rc.cfg.TiDB.PdAddr)
	return kv.ForAllStores(
		ctx,
		tls,
		kv.StoreStateDisconnected,
		func(c context.Context, store *kv.Store) error {
			return kv.Compact(c, tls, store.Address, level)
		},
	)
}

func (rc *RestoreController) switchToImportMode(ctx context.Context) {
	rc.switchTiKVMode(ctx, sstpb.SwitchMode_Import)
}

func (rc *RestoreController) switchToNormalMode(ctx context.Context) error {
	rc.switchTiKVMode(ctx, sstpb.SwitchMode_Normal)
	return nil
}

func (rc *RestoreController) switchTiKVMode(ctx context.Context, mode sstpb.SwitchMode) {
	// It is fine if we miss some stores which did not switch to Import mode,
	// since we're running it periodically, so we exclude disconnected stores.
	// But it is essential all stores be switched back to Normal mode to allow
	// normal operation.
	var minState kv.StoreState
	if mode == sstpb.SwitchMode_Import {
		minState = kv.StoreStateOffline
	} else {
		minState = kv.StoreStateDisconnected
	}
	tls := rc.tls.WithHost(rc.cfg.TiDB.PdAddr)
	// we ignore switch mode failure since it is not fatal.
	// no need log the error, it is done in kv.SwitchMode already.
	_ = kv.ForAllStores(
		ctx,
		tls,
		minState,
		func(c context.Context, store *kv.Store) error {
			return kv.SwitchMode(c, tls, store.Address, mode)
		},
	)
}

func (rc *RestoreController) checkRequirements(ctx context.Context) error {
	// skip requirement check if explicitly turned off
	if !rc.cfg.App.CheckRequirements {
		return nil
	}
	return rc.backend.CheckRequirements(ctx)
}

func (rc *RestoreController) setGlobalVariables(ctx context.Context) error {
	// set new collation flag base on tidb config
	enabled := ObtainNewCollationEnabled(ctx, rc.tidbGlue.GetSQLExecutor())
	// we should enable/disable new collation here since in server mode, tidb config
	// may be different in different tasks
	collate.SetNewCollationEnabledForTest(enabled)
	return nil
}

func (rc *RestoreController) waitCheckpointFinish() {
	// wait checkpoint process finish so that we can do cleanup safely
	close(rc.saveCpCh)
	rc.checkpointsWg.Wait()
}

func (rc *RestoreController) cleanCheckpoints(ctx context.Context) error {
	rc.waitCheckpointFinish()

	if !rc.cfg.Checkpoint.Enable {
		return nil
	}

	logger := log.With(
		zap.Bool("keepAfterSuccess", rc.cfg.Checkpoint.KeepAfterSuccess),
		zap.Int64("taskID", rc.cfg.TaskID),
	)

	task := logger.Begin(zap.InfoLevel, "clean checkpoints")
	var err error
	if rc.cfg.Checkpoint.KeepAfterSuccess {
		err = rc.checkpointsDB.MoveCheckpoints(ctx, rc.cfg.TaskID)
	} else {
		err = rc.checkpointsDB.RemoveCheckpoint(ctx, "all")
	}
	task.End(zap.ErrorLevel, err)
	return errors.Annotate(err, "clean checkpoints")
}

func (rc *RestoreController) isLocalBackend() bool {
	return rc.cfg.TikvImporter.Backend == "local"
}

type chunkRestore struct {
	parser mydump.Parser
	index  int
	chunk  *ChunkCheckpoint
}

func newChunkRestore(
	ctx context.Context,
	index int,
	cfg *config.Config,
	chunk *ChunkCheckpoint,
	ioWorkers *worker.Pool,
	store storage.ExternalStorage,
	tableInfo *TidbTableInfo,
) (*chunkRestore, error) {
	blockBufSize := int64(cfg.Mydumper.ReadBlockSize)

	var reader storage.ReadSeekCloser
	var err error
	if chunk.FileMeta.Type == mydump.SourceTypeParquet {
		reader, err = mydump.OpenParquetReader(ctx, store, chunk.FileMeta.Path, chunk.FileMeta.FileSize)
	} else {
		reader, err = store.Open(ctx, chunk.FileMeta.Path)
	}
	if err != nil {
		return nil, errors.Trace(err)
	}

	var parser mydump.Parser
	switch chunk.FileMeta.Type {
	case mydump.SourceTypeCSV:
		hasHeader := cfg.Mydumper.CSV.Header && chunk.Chunk.Offset == 0
		parser = mydump.NewCSVParser(&cfg.Mydumper.CSV, reader, blockBufSize, ioWorkers, hasHeader)
	case mydump.SourceTypeSQL:
		parser = mydump.NewChunkParser(cfg.TiDB.SQLMode, reader, blockBufSize, ioWorkers)
	case mydump.SourceTypeParquet:
		parser, err = mydump.NewParquetParser(ctx, store, reader, chunk.FileMeta.Path)
		if err != nil {
			return nil, errors.Trace(err)
		}
	default:
		panic(fmt.Sprintf("file '%s' with unknown source type '%s'", chunk.Key.Path, chunk.FileMeta.Type.String()))
	}

	if err = parser.SetPos(chunk.Chunk.Offset, chunk.Chunk.PrevRowIDMax); err != nil {
		return nil, errors.Trace(err)
	}
	if len(chunk.ColumnPermutation) > 0 {
		parser.SetColumns(getColumnNames(tableInfo.Core, chunk.ColumnPermutation))
	}

	return &chunkRestore{
		parser: parser,
		index:  index,
		chunk:  chunk,
	}, nil
}

func (cr *chunkRestore) close() {
	cr.parser.Close()
}

type TableRestore struct {
	// The unique table name in the form "`db`.`tbl`".
	tableName string
	dbInfo    *TidbDBInfo
	tableInfo *TidbTableInfo
	tableMeta *mydump.MDTableMeta
	encTable  table.Table
	alloc     autoid.Allocators
	logger    log.Logger
}

func NewTableRestore(
	tableName string,
	tableMeta *mydump.MDTableMeta,
	dbInfo *TidbDBInfo,
	tableInfo *TidbTableInfo,
	cp *TableCheckpoint,
) (*TableRestore, error) {
	idAlloc := kv.NewPanickingAllocators(cp.AllocBase)
	tbl, err := tables.TableFromMeta(idAlloc, tableInfo.Core)
	if err != nil {
		return nil, errors.Annotatef(err, "failed to tables.TableFromMeta %s", tableName)
	}

	return &TableRestore{
		tableName: tableName,
		dbInfo:    dbInfo,
		tableInfo: tableInfo,
		tableMeta: tableMeta,
		encTable:  tbl,
		alloc:     idAlloc,
		logger:    log.With(zap.String("table", tableName)),
	}, nil
}

func (tr *TableRestore) Close() {
	tr.encTable = nil
	tr.logger.Info("restore done")
}

func (t *TableRestore) populateChunks(ctx context.Context, rc *RestoreController, cp *TableCheckpoint) error {
	task := t.logger.Begin(zap.InfoLevel, "load engines and files")
	chunks, err := mydump.MakeTableRegions(ctx, t.tableMeta, len(t.tableInfo.Core.Columns), rc.cfg, rc.ioWorkers, rc.store)
	if err == nil {
		timestamp := time.Now().Unix()
		failpoint.Inject("PopulateChunkTimestamp", func(v failpoint.Value) {
			timestamp = int64(v.(int))
		})
		for _, chunk := range chunks {
			engine, found := cp.Engines[chunk.EngineID]
			if !found {
				engine = &EngineCheckpoint{
					Status: CheckpointStatusLoaded,
				}
				cp.Engines[chunk.EngineID] = engine
			}
			ccp := &ChunkCheckpoint{
				Key: ChunkCheckpointKey{
					Path:   chunk.FileMeta.Path,
					Offset: chunk.Chunk.Offset,
				},
				FileMeta:          chunk.FileMeta,
				ColumnPermutation: nil,
				Chunk:             chunk.Chunk,
				Timestamp:         timestamp,
			}
			if len(chunk.Chunk.Columns) > 0 {
				perms, err := t.parseColumnPermutations(chunk.Chunk.Columns)
				if err != nil {
					return errors.Trace(err)
				}
				ccp.ColumnPermutation = perms
			}
			engine.Chunks = append(engine.Chunks, ccp)
		}

		// Add index engine checkpoint
		cp.Engines[indexEngineID] = &EngineCheckpoint{Status: CheckpointStatusLoaded}
	}
	task.End(zap.ErrorLevel, err,
		zap.Int("enginesCnt", len(cp.Engines)),
		zap.Int("filesCnt", len(chunks)),
	)
	return err
}

// initializeColumns computes the "column permutation" for an INSERT INTO
// statement. Suppose a table has columns (a, b, c, d) in canonical order, and
// we execute `INSERT INTO (d, b, a) VALUES ...`, we will need to remap the
// columns as:
//
// - column `a` is at position 2
// - column `b` is at position 1
// - column `c` is missing
// - column `d` is at position 0
//
// The column permutation of (d, b, a) is set to be [2, 1, -1, 0].
//
// The argument `columns` _must_ be in lower case.
func (t *TableRestore) initializeColumns(columns []string, ccp *ChunkCheckpoint) error {
	var colPerm []int
	if len(columns) == 0 {
		colPerm = make([]int, 0, len(t.tableInfo.Core.Columns)+1)
		shouldIncludeRowID := common.TableHasAutoRowID(t.tableInfo.Core)

		// no provided columns, so use identity permutation.
		for i := range t.tableInfo.Core.Columns {
			colPerm = append(colPerm, i)
		}
		if shouldIncludeRowID {
			colPerm = append(colPerm, -1)
		}
	} else {
		var err error
		colPerm, err = t.parseColumnPermutations(columns)
		if err != nil {
			return errors.Trace(err)
		}
	}

	ccp.ColumnPermutation = colPerm
	return nil
}

func (t *TableRestore) parseColumnPermutations(columns []string) ([]int, error) {
	colPerm := make([]int, 0, len(t.tableInfo.Core.Columns)+1)

	columnMap := make(map[string]int)
	for i, column := range columns {
		columnMap[column] = i
	}

	tableColumnMap := make(map[string]int)
	for i, col := range t.tableInfo.Core.Columns {
		tableColumnMap[col.Name.L] = i
	}

	// check if there are some unknown columns
	var unknownCols []string
	for _, c := range columns {
		if _, ok := tableColumnMap[c]; !ok && c != model.ExtraHandleName.L {
			unknownCols = append(unknownCols, c)
		}
	}
	if len(unknownCols) > 0 {
		return colPerm, errors.Errorf("unknown columns in header %s", unknownCols)
	}

	for _, colInfo := range t.tableInfo.Core.Columns {
		if i, ok := columnMap[colInfo.Name.L]; ok {
			colPerm = append(colPerm, i)
		} else {
			if len(colInfo.GeneratedExprString) == 0 {
				t.logger.Warn("column missing from data file, going to fill with default value",
					zap.String("colName", colInfo.Name.O),
					zap.Stringer("colType", &colInfo.FieldType),
				)
			}
			colPerm = append(colPerm, -1)
		}
	}
	if i, ok := columnMap[model.ExtraHandleName.L]; ok {
		colPerm = append(colPerm, i)
	} else if common.TableHasAutoRowID(t.tableInfo.Core) {
		colPerm = append(colPerm, -1)
	}

	return colPerm, nil
}

func getColumnNames(tableInfo *model.TableInfo, permutation []int) []string {
	colIndexes := make([]int, 0, len(permutation))
	for i := 0; i < len(permutation); i++ {
		colIndexes = append(colIndexes, -1)
	}
	colCnt := 0
	for i, p := range permutation {
		if p >= 0 {
			colIndexes[p] = i
			colCnt++
		}
	}

	names := make([]string, 0, colCnt)
	for _, idx := range colIndexes {
		// skip columns with index -1
		if idx >= 0 {
			names = append(names, tableInfo.Columns[idx].Name.O)
		}
	}
	return names
}

func (tr *TableRestore) importKV(ctx context.Context, closedEngine *kv.ClosedEngine) error {
	task := closedEngine.Logger().Begin(zap.InfoLevel, "import and cleanup engine")

	err := closedEngine.Import(ctx)
	if err == nil {
		closedEngine.Cleanup(ctx)
	}

	dur := task.End(zap.ErrorLevel, err)

	if err != nil {
		return errors.Trace(err)
	}

	metric.ImportSecondsHistogram.Observe(dur.Seconds())

	failpoint.Inject("SlowDownImport", func() {})

	return nil
}

// do checksum for each table.
func (tr *TableRestore) compareChecksum(ctx context.Context, localChecksum verify.KVChecksum) error {
	remoteChecksum, err := DoChecksum(ctx, tr.tableInfo)
	if err != nil {
		return errors.Trace(err)
	}

	if remoteChecksum.Checksum != localChecksum.Sum() ||
		remoteChecksum.TotalKVs != localChecksum.SumKVS() ||
		remoteChecksum.TotalBytes != localChecksum.SumSize() {
		return errors.Errorf("checksum mismatched remote vs local => (checksum: %d vs %d) (total_kvs: %d vs %d) (total_bytes:%d vs %d)",
			remoteChecksum.Checksum, localChecksum.Sum(),
			remoteChecksum.TotalKVs, localChecksum.SumKVS(),
			remoteChecksum.TotalBytes, localChecksum.SumSize(),
		)
	}

	tr.logger.Info("checksum pass", zap.Object("local", &localChecksum))
	return nil
}

func (tr *TableRestore) analyzeTable(ctx context.Context, g glue.SQLExecutor) error {
	task := tr.logger.Begin(zap.InfoLevel, "analyze")
	err := g.ExecuteWithLog(ctx, "ANALYZE TABLE "+tr.tableName, "analyze table", tr.logger)
	task.End(zap.ErrorLevel, err)
	return err
}

////////////////////////////////////////////////////////////////

var (
	maxKVQueueSize         = 128   // Cache at most this number of rows before blocking the encode loop
	minDeliverBytes uint64 = 65536 // 64 KB. batch at least this amount of bytes to reduce number of messages
)

type deliveredKVs struct {
	kvs     kv.Row // if kvs is nil, this indicated we've got the last message.
	columns []string
	offset  int64
	rowID   int64
}

type deliverResult struct {
	totalDur time.Duration
	err      error
}

func (cr *chunkRestore) deliverLoop(
	ctx context.Context,
	kvsCh <-chan []deliveredKVs,
	t *TableRestore,
	engineID int32,
	dataEngine, indexEngine *kv.LocalEngineWriter,
	rc *RestoreController,
) (deliverTotalDur time.Duration, err error) {
	var channelClosed bool

	deliverLogger := t.logger.With(
		zap.Int32("engineNumber", engineID),
		zap.Int("fileIndex", cr.index),
		zap.Stringer("path", &cr.chunk.Key),
		zap.String("task", "deliver"),
	)

	for !channelClosed {
		var dataChecksum, indexChecksum verify.KVChecksum
		var columns []string
		var kvPacket []deliveredKVs
		// init these two field as checkpoint current value, so even if there are no kv pairs delivered,
		// chunk checkpoint should stay the same
		offset := cr.chunk.Chunk.Offset
		rowID := cr.chunk.Chunk.PrevRowIDMax
		// Fetch enough KV pairs from the source.
		dataKVs := rc.backend.MakeEmptyRows()
		indexKVs := rc.backend.MakeEmptyRows()

	populate:
		for dataChecksum.SumSize() < minDeliverBytes {
			select {
			case kvPacket = <-kvsCh:
				if len(kvPacket) == 0 {
					channelClosed = true
					break populate
				}
				for _, p := range kvPacket {
					p.kvs.ClassifyAndAppend(&dataKVs, &dataChecksum, &indexKVs, &indexChecksum)
					columns = p.columns
					offset = p.offset
					rowID = p.rowID
				}
			case <-ctx.Done():
				err = ctx.Err()
				return
			}
		}

		// Write KVs into the engine
		start := time.Now()

		if err = dataEngine.WriteRows(ctx, columns, dataKVs); err != nil {
			deliverLogger.Error("write to data engine failed", log.ShortError(err))
			return
		}
		if err = indexEngine.WriteRows(ctx, columns, indexKVs); err != nil {
			deliverLogger.Error("write to index engine failed", log.ShortError(err))
			return
		}

		deliverDur := time.Since(start)
		deliverTotalDur += deliverDur
		metric.BlockDeliverSecondsHistogram.Observe(deliverDur.Seconds())
		metric.BlockDeliverBytesHistogram.WithLabelValues(metric.BlockDeliverKindData).Observe(float64(dataChecksum.SumSize()))
		metric.BlockDeliverBytesHistogram.WithLabelValues(metric.BlockDeliverKindIndex).Observe(float64(indexChecksum.SumSize()))
		metric.BlockDeliverKVPairsHistogram.WithLabelValues(metric.BlockDeliverKindData).Observe(float64(dataChecksum.SumKVS()))
		metric.BlockDeliverKVPairsHistogram.WithLabelValues(metric.BlockDeliverKindIndex).Observe(float64(indexChecksum.SumKVS()))

		// Update the table, and save a checkpoint.
		// (the write to the importer is effective immediately, thus update these here)
		// No need to apply a lock since this is the only thread updating these variables.
		cr.chunk.Checksum.Add(&dataChecksum)
		cr.chunk.Checksum.Add(&indexChecksum)
		cr.chunk.Chunk.Offset = offset
		cr.chunk.Chunk.PrevRowIDMax = rowID
		// IN local mode, we should write these checkpoint after engine flushed
		if !rc.isLocalBackend() && (dataChecksum.SumKVS() != 0 || indexChecksum.SumKVS() != 0) {
			// No need to save checkpoint if nothing was delivered.
			saveCheckpoint(rc, t, engineID, cr.chunk)
		}
		failpoint.Inject("FailAfterWriteRows", func() {
			time.Sleep(time.Second)
			panic("forcing failure due to FailAfterWriteRows")
		})
		// TODO: for local backend, we may save checkpoint more frequently, e.g. after writen
		//10GB kv pairs to data engine, we can do a flush for both data & index engine, then we
		// can safely update current checkpoint.
	}

	return
}

func saveCheckpoint(rc *RestoreController, t *TableRestore, engineID int32, chunk *ChunkCheckpoint) {
	// We need to update the AllocBase every time we've finished a file.
	// The AllocBase is determined by the maximum of the "handle" (_tidb_rowid
	// or integer primary key), which can only be obtained by reading all data.

	var base int64
	if t.tableInfo.Core.PKIsHandle && t.tableInfo.Core.ContainsAutoRandomBits() {
		base = t.alloc.Get(autoid.AutoRandomType).Base() + 1
	} else {
		base = t.alloc.Get(autoid.RowIDAllocType).Base() + 1
	}
	rc.saveCpCh <- saveCp{
		tableName: t.tableName,
		merger: &RebaseCheckpointMerger{
			AllocBase: base,
		},
	}
	rc.saveCpCh <- saveCp{
		tableName: t.tableName,
		merger: &ChunkCheckpointMerger{
			EngineID:          engineID,
			Key:               chunk.Key,
			Checksum:          chunk.Checksum,
			Pos:               chunk.Chunk.Offset,
			RowID:             chunk.Chunk.PrevRowIDMax,
			ColumnPermutation: chunk.ColumnPermutation,
		},
	}
}

func (cr *chunkRestore) encodeLoop(
	ctx context.Context,
	kvsCh chan<- []deliveredKVs,
	t *TableRestore,
	logger log.Logger,
	kvEncoder kv.Encoder,
	deliverCompleteCh <-chan deliverResult,
	rc *RestoreController,
) (readTotalDur time.Duration, encodeTotalDur time.Duration, err error) {
	send := func(kvs []deliveredKVs) error {
		select {
		case kvsCh <- kvs:
			return nil
		case <-ctx.Done():
			return ctx.Err()
		case deliverResult, ok := <-deliverCompleteCh:
			if deliverResult.err == nil && !ok {
				deliverResult.err = ctx.Err()
			}
			if deliverResult.err == nil {
				deliverResult.err = errors.New("unexpected premature fulfillment")
				logger.DPanic("unexpected: deliverCompleteCh prematurely fulfilled with no error", zap.Bool("chIsOpen", ok))
			}
			return errors.Trace(deliverResult.err)
		}
	}

	pauser, maxKvPairsCnt := rc.pauser, rc.cfg.TikvImporter.MaxKVPairs
	initializedColumns, reachEOF := false, false
	for !reachEOF {
		if err = pauser.Wait(ctx); err != nil {
			return
		}
		offset, _ := cr.parser.Pos()
		if offset >= cr.chunk.Chunk.EndOffset {
			break
		}

		var readDur, encodeDur time.Duration
		canDeliver := false
		kvPacket := make([]deliveredKVs, 0, maxKvPairsCnt)
		var newOffset, rowID int64
	outLoop:
		for !canDeliver {
			readDurStart := time.Now()
			err = cr.parser.ReadRow()
			columnNames := cr.parser.Columns()
			newOffset, rowID = cr.parser.Pos()
			switch errors.Cause(err) {
			case nil:
				if !initializedColumns {
					if len(cr.chunk.ColumnPermutation) == 0 {
						if err = t.initializeColumns(columnNames, cr.chunk); err != nil {
							return
						}
					}
					initializedColumns = true
				}
			case io.EOF:
				reachEOF = true
				break outLoop
			default:
				err = errors.Annotatef(err, "in file %s at offset %d", &cr.chunk.Key, newOffset)
				return
			}
			readDur += time.Since(readDurStart)
			encodeDurStart := time.Now()
			lastRow := cr.parser.LastRow()
			// sql -> kv
			kvs, encodeErr := kvEncoder.Encode(logger, lastRow.Row, lastRow.RowID, cr.chunk.ColumnPermutation)
			encodeDur += time.Since(encodeDurStart)
			cr.parser.RecycleRow(lastRow)
			if encodeErr != nil {
				err = errors.Annotatef(encodeErr, "in file %s at offset %d", &cr.chunk.Key, newOffset)
				return
			}
			kvPacket = append(kvPacket, deliveredKVs{kvs: kvs, columns: columnNames, offset: newOffset, rowID: rowID})
			if len(kvPacket) >= maxKvPairsCnt || newOffset == cr.chunk.Chunk.EndOffset {
				canDeliver = true
			}
		}
		encodeTotalDur += encodeDur
		metric.RowEncodeSecondsHistogram.Observe(encodeDur.Seconds())
		readTotalDur += readDur
		metric.RowReadSecondsHistogram.Observe(readDur.Seconds())
		metric.RowReadBytesHistogram.Observe(float64(newOffset - offset))

		if len(kvPacket) != 0 {
			deliverKvStart := time.Now()
			if err = send(kvPacket); err != nil {
				return
			}
			metric.RowKVDeliverSecondsHistogram.Observe(time.Since(deliverKvStart).Seconds())
		}
	}

	err = send([]deliveredKVs{})
	return
}

func (cr *chunkRestore) restore(
	ctx context.Context,
	t *TableRestore,
	engineID int32,
	dataEngine, indexEngine *kv.LocalEngineWriter,
	rc *RestoreController,
) error {
	// Create the encoder.
	kvEncoder, err := rc.backend.NewEncoder(t.encTable, &kv.SessionOptions{
		SQLMode:   rc.cfg.TiDB.SQLMode,
		Timestamp: cr.chunk.Timestamp,
		SysVars:   rc.sysVars,
		// use chunk.PrevRowIDMax as the auto random seed, so it can stay the same value after recover from checkpoint.
		AutoRandomSeed: cr.chunk.Chunk.PrevRowIDMax,
	})
	if err != nil {
		return err
	}

	kvsCh := make(chan []deliveredKVs, maxKVQueueSize)
	deliverCompleteCh := make(chan deliverResult)

	defer func() {
		kvEncoder.Close()
		kvEncoder = nil
		close(kvsCh)
	}()

	go func() {
		defer close(deliverCompleteCh)
		dur, err := cr.deliverLoop(ctx, kvsCh, t, engineID, dataEngine, indexEngine, rc)
		select {
		case <-ctx.Done():
		case deliverCompleteCh <- deliverResult{dur, err}:
		}
	}()

	logTask := t.logger.With(
		zap.Int32("engineNumber", engineID),
		zap.Int("fileIndex", cr.index),
		zap.Stringer("path", &cr.chunk.Key),
	).Begin(zap.InfoLevel, "restore file")

	readTotalDur, encodeTotalDur, err := cr.encodeLoop(ctx, kvsCh, t, logTask.Logger, kvEncoder, deliverCompleteCh, rc)
	if err != nil {
		return err
	}

	select {
	case deliverResult := <-deliverCompleteCh:
		logTask.End(zap.ErrorLevel, deliverResult.err,
			zap.Duration("readDur", readTotalDur),
			zap.Duration("encodeDur", encodeTotalDur),
			zap.Duration("deliverDur", deliverResult.totalDur),
			zap.Object("checksum", &cr.chunk.Checksum),
		)
		return errors.Trace(deliverResult.err)
	case <-ctx.Done():
		return ctx.Err()
	}
}<|MERGE_RESOLUTION|>--- conflicted
+++ resolved
@@ -389,15 +389,12 @@
 					if err != nil {
 						worker.throw(err)
 						return
-<<<<<<< HEAD
-=======
 					}
 					restoreSchemaJob := &schemaJob{
 						dbName:   dbMeta.Name,
 						tblName:  viewMeta.Name,
 						stmtType: schemaCreateView,
 						stmts:    make([]*schemaStmt, 0, len(stmts)), // sadly, we can't pre-alloc precise value of cap
->>>>>>> 5fa58d6e
 					}
 					for _, sql := range stmts {
 						restoreSchemaJob.stmts = append(restoreSchemaJob.stmts, &schemaStmt{
@@ -437,18 +434,6 @@
 				if err != nil {
 					worker.throw(err)
 					return
-<<<<<<< HEAD
-				}
-			}
-			for _, stmt := range job.stmts {
-				if stmt.stmtType == schemaCreateDatabase {
-					logger = log.With(zap.String("db", job.dbName))
-				} else if stmt.stmtType == schemaCreateTable {
-					logger = log.With(zap.String("table", common.UniqueTable(job.dbName, stmt.tblName)))
-				} else if stmt.stmtType == schemaCreateView {
-					logger = log.With(zap.String("table", common.UniqueTable(job.dbName, stmt.tblName)))
-=======
->>>>>>> 5fa58d6e
 				}
 			}
 			if job.stmtType == schemaCreateDatabase {
