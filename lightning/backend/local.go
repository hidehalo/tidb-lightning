--- conflicted
+++ resolved
@@ -28,12 +28,6 @@
 	"sync"
 	"sync/atomic"
 	"time"
-
-	"github.com/juju/ratelimit"
-
-	"github.com/google/btree"
-
-	"github.com/pingcap/tidb/util/hack"
 
 	"github.com/cockroachdb/pebble"
 	"github.com/coreos/go-semver/semver"
@@ -77,11 +71,7 @@
 	// See: https://github.com/tikv/tikv/blob/e030a0aae9622f3774df89c62f21b2171a72a69e/etc/config-template.toml#L360
 	regionMaxKeyCount = 1_440_000
 
-<<<<<<< HEAD
-	PROP_RANGE_INDEX = "tikv.range_index"
-=======
 	propRangeIndex = "tikv.range_index"
->>>>>>> 51d0e7bf
 
 	defaultPropSizeIndexDistance = 4 * 1024 * 1024 // 4MB
 	defaultPropKeysIndexDistance = 40 * 1024
@@ -133,49 +123,23 @@
 func (e *LocalFile) getSizeProperties() (*sizeProperties, error) {
 	sstables, err := e.db.SSTables(pebble.WithProperties())
 	if err != nil {
-<<<<<<< HEAD
-		log.L().Warn("get table properties failed", zap.Stringer("engine", e.Uuid), zap.Error(err))
-=======
 		log.L().Warn("get table properties failed", zap.Stringer("engine", e.Uuid), log.ShortError(err))
->>>>>>> 51d0e7bf
 		return nil, errors.Trace(err)
 	}
 
 	sizeProps := newSizeProperties()
 	for _, level := range sstables {
 		for _, info := range level {
-<<<<<<< HEAD
-			if prop, ok := info.Properties.UserProperties[PROP_RANGE_INDEX]; ok {
-=======
 			if prop, ok := info.Properties.UserProperties[propRangeIndex]; ok {
->>>>>>> 51d0e7bf
 				data := hack.Slice(prop)
 				rangeProps, err := decodeRangeProperties(data)
 				if err != nil {
 					log.L().Warn("decodeRangeProperties failed", zap.Stringer("engine", e.Uuid),
-<<<<<<< HEAD
-						zap.Stringer("fileNum", info.FileNum), zap.Error(err))
-					return nil, errors.Trace(err)
-				}
-
-				prevRange := rangeOffsets{}
-				for _, r := range rangeProps {
-					sizeProps.add(&rangeProperty{
-						Key:          r.Key,
-						rangeOffsets: rangeOffsets{Keys: r.Keys - prevRange.Keys, Size: r.Size - prevRange.Size},
-					})
-					prevRange = r.rangeOffsets
-				}
-				if len(rangeProps) > 0 {
-					sizeProps.totalSize = rangeProps[len(rangeProps)-1].Size
-				}
-=======
 						zap.Stringer("fileNum", info.FileNum), log.ShortError(err))
 					return nil, errors.Trace(err)
 				}
 
 				sizeProps.addAll(rangeProps)
->>>>>>> 51d0e7bf
 			}
 		}
 	}
@@ -195,22 +159,6 @@
 	for _, cp := range conns.conns {
 		cp.Close()
 	}
-}
-
-type rateLimiterPool struct {
-	sync.Mutex
-	pool       map[uint64]RateLimiter
-	newLimiter func() RateLimiter
-}
-
-func (p *rateLimiterPool) GetRateLimiter(storeID uint64) RateLimiter {
-	p.Lock()
-	limiter, ok := p.pool[storeID]
-	if !ok {
-		limiter := p.newLimiter()
-		p.pool[storeID] = limiter
-	}
-	return limiter
 }
 
 type local struct {
@@ -229,8 +177,6 @@
 	checkpointEnabled bool
 
 	tcpConcurrency int
-
-	limiterPool rateLimiterPool
 }
 
 // connPool is a lazy pool of gRPC channels.
@@ -302,7 +248,6 @@
 	rangeConcurrency int,
 	sendKVPairs int,
 	enableCheckpoint bool,
-	rateLimitation int64,
 ) (Backend, error) {
 	pdCli, err := pd.NewClient([]string{pdAddr}, tls.ToPDSecurityOption())
 	if err != nil {
@@ -342,11 +287,6 @@
 		tcpConcurrency:    rangeConcurrency,
 		batchWriteKVPairs: sendKVPairs,
 		checkpointEnabled: enableCheckpoint,
-		limiterPool: rateLimiterPool{
-			newLimiter: func() RateLimiter {
-				return newRateLimiter(rateLimitation, rangeConcurrency)
-			},
-		},
 	}
 	local.conns.conns = make(map[uint64]*connPool)
 	return MakeBackend(local), nil
@@ -744,8 +684,6 @@
 	return resp, nil
 }
 
-<<<<<<< HEAD
-=======
 func splitRangeBySizeProps(fullRange Range, sizeProps *sizeProperties, sizeLimit int64, keysLimit int64) []Range {
 	ranges := make([]Range, 0, sizeProps.totalSize/uint64(sizeLimit))
 	curSize := uint64(0)
@@ -771,7 +709,6 @@
 	return ranges
 }
 
->>>>>>> 51d0e7bf
 func (local *local) readAndSplitIntoRange(engineFile *LocalFile) ([]Range, error) {
 	iter := engineFile.db.NewIter(nil)
 	defer iter.Close()
@@ -800,44 +737,14 @@
 		return nil, errors.Trace(err)
 	}
 
-<<<<<<< HEAD
-	ranges := make([]Range, 0, engineFile.TotalSize/local.regionSplitSize)
-	curSize := uint64(0)
-	curKeys := uint64(0)
-	curKey := firstKey
-	sizeProps.iter(func(p *rangeProperty) bool {
-		curSize += p.Size
-		curKeys += p.Keys
-		if int64(curSize) >= local.regionSplitSize || curKeys >= regionMaxKeyCount*2/3 {
-			ranges = append(ranges, Range{start: curKey, end: p.Key})
-			curKey = p.Key
-			curSize = 0
-			curKeys = 0
-		}
-		return true
-	})
-
-	if curKeys > 0 {
-		ranges = append(ranges, Range{start: curKey, end: endKey})
-	} else {
-		ranges[len(ranges)-1].end = endKey
-	}
+	ranges := splitRangeBySizeProps(Range{start: firstKey, end: endKey}, sizeProps,
+		local.regionSplitSize, regionMaxKeyCount*2/3)
 
 	log.L().Info("split engine key ranges", zap.Stringer("engine", engineFile.Uuid),
 		zap.Int64("totalSize", engineFile.TotalSize), zap.Int64("totalCount", engineFile.Length),
 		zap.Binary("firstKey", firstKey), zap.Binary("lastKey", lastKey),
 		zap.Int("ranges", len(ranges)))
 
-=======
-	ranges := splitRangeBySizeProps(Range{start: firstKey, end: endKey}, sizeProps,
-		local.regionSplitSize, regionMaxKeyCount*2/3)
-
-	log.L().Info("split engine key ranges", zap.Stringer("engine", engineFile.Uuid),
-		zap.Int64("totalSize", engineFile.TotalSize), zap.Int64("totalCount", engineFile.Length),
-		zap.Binary("firstKey", firstKey), zap.Binary("lastKey", lastKey),
-		zap.Int("ranges", len(ranges)))
-
->>>>>>> 51d0e7bf
 	return ranges, nil
 }
 
@@ -1196,11 +1103,7 @@
 
 	lf := engineFile.(*LocalFile)
 	if lf.TotalSize == 0 {
-<<<<<<< HEAD
-		log.L().Info("engine contains not kv, skip import", zap.Stringer("engine", engineUUID))
-=======
 		log.L().Info("engine contains no kv, skip import", zap.Stringer("engine", engineUUID))
->>>>>>> 51d0e7bf
 		return nil
 	}
 
@@ -1451,21 +1354,12 @@
 	for len(data) > 0 {
 		if len(data) < 4 {
 			return nil, io.ErrUnexpectedEOF
-<<<<<<< HEAD
 		}
 		keyLen := int(binary.BigEndian.Uint32(data[:4]))
 		data = data[4:]
 		if len(data) < keyLen+8*2 {
 			return nil, io.ErrUnexpectedEOF
 		}
-=======
-		}
-		keyLen := int(binary.BigEndian.Uint32(data[:4]))
-		data = data[4:]
-		if len(data) < keyLen+8*2 {
-			return nil, io.ErrUnexpectedEOF
-		}
->>>>>>> 51d0e7bf
 		key := data[:keyLen]
 		data = data[keyLen:]
 		size := binary.BigEndian.Uint64(data[:8])
@@ -1476,7 +1370,6 @@
 
 	return r, nil
 }
-<<<<<<< HEAD
 
 func (r rangeProperties) Encode() []byte {
 	b := make([]byte, 0, 1024)
@@ -1499,6 +1392,13 @@
 	return b
 }
 
+func (r rangeProperties) get(key []byte) rangeOffsets {
+	idx := sort.Search(len(r), func(i int) bool {
+		return bytes.Compare(r[i].Key, key) >= 0
+	})
+	return r[idx].rangeOffsets
+}
+
 type RangePropertiesCollector struct {
 	props               rangeProperties
 	lastOffsets         rangeOffsets
@@ -1537,74 +1437,6 @@
 	if len(c.lastKey) == 0 || c.sizeInLastRange() >= c.propSizeIdxDistance ||
 		c.keysInLastRange() >= c.propKeysIdxDistance {
 		c.insertNewPoint(key.UserKey)
-=======
-
-func (r rangeProperties) Encode() []byte {
-	b := make([]byte, 0, 1024)
-	idx := 0
-	for _, p := range r {
-		b = append(b, 0, 0, 0, 0)
-		binary.BigEndian.PutUint32(b[idx:], uint32(len(p.Key)))
-		idx += 4
-		b = append(b, p.Key...)
-		idx += len(p.Key)
-
-		b = append(b, 0, 0, 0, 0, 0, 0, 0, 0)
-		binary.BigEndian.PutUint64(b[idx:], p.Size)
-		idx += 8
-
-		b = append(b, 0, 0, 0, 0, 0, 0, 0, 0)
-		binary.BigEndian.PutUint64(b[idx:], p.Keys)
-		idx += 8
-	}
-	return b
-}
-
-func (r rangeProperties) get(key []byte) rangeOffsets {
-	idx := sort.Search(len(r), func(i int) bool {
-		return bytes.Compare(r[i].Key, key) >= 0
-	})
-	return r[idx].rangeOffsets
-}
-
-type RangePropertiesCollector struct {
-	props               rangeProperties
-	lastOffsets         rangeOffsets
-	lastKey             []byte
-	currentOffsets      rangeOffsets
-	propSizeIdxDistance uint64
-	propKeysIdxDistance uint64
-}
-
-func newRangePropertiesCollector() *RangePropertiesCollector {
-	return &RangePropertiesCollector{
-		props:               make([]rangeProperty, 0, 1024),
-		propSizeIdxDistance: defaultPropSizeIndexDistance,
-		propKeysIdxDistance: defaultPropKeysIndexDistance,
-	}
-}
-
-func (c *RangePropertiesCollector) sizeInLastRange() uint64 {
-	return c.currentOffsets.Size - c.lastOffsets.Size
-}
-
-func (c *RangePropertiesCollector) keysInLastRange() uint64 {
-	return c.currentOffsets.Keys - c.lastOffsets.Keys
-}
-
-func (c *RangePropertiesCollector) insertNewPoint(key []byte) {
-	c.lastOffsets = c.currentOffsets
-	c.props = append(c.props, rangeProperty{Key: append([]byte{}, key...), rangeOffsets: c.currentOffsets})
-}
-
-// implement `pebble.TablePropertyCollector`
-// implement `TablePropertyCollector.Add`
-func (c *RangePropertiesCollector) Add(key pebble.InternalKey, value []byte) error {
-	c.currentOffsets.Size += uint64(len(value)) + uint64(len(key.UserKey))
-	c.currentOffsets.Keys += 1
-	if len(c.lastKey) == 0 || c.sizeInLastRange() >= c.propSizeIdxDistance ||
-		c.keysInLastRange() >= c.propKeysIdxDistance {
-		c.insertNewPoint(key.UserKey)
 	}
 	c.lastKey = append(c.lastKey[:0], key.UserKey...)
 	return nil
@@ -1613,25 +1445,15 @@
 func (c *RangePropertiesCollector) Finish(userProps map[string]string) error {
 	if c.sizeInLastRange() > 0 || c.keysInLastRange() > 0 {
 		c.insertNewPoint(c.lastKey)
->>>>>>> 51d0e7bf
-	}
-	c.lastKey = append(c.lastKey[:0], key.UserKey...)
-	return nil
-}
-
-<<<<<<< HEAD
-func (c *RangePropertiesCollector) Finish(userProps map[string]string) error {
-	if c.sizeInLastRange() > 0 || c.keysInLastRange() > 0 {
-		c.insertNewPoint(c.lastKey)
-	}
-
-	userProps[PROP_RANGE_INDEX] = string(hack.String(c.props.Encode()))
+	}
+
+	userProps[propRangeIndex] = string(c.props.Encode())
 	return nil
 }
 
 // The name of the property collector.
 func (c *RangePropertiesCollector) Name() string {
-	return PROP_RANGE_INDEX
+	return propRangeIndex
 }
 
 type sizeProperties struct {
@@ -1639,68 +1461,11 @@
 	indexHandles *btree.BTree
 }
 
-=======
-	userProps[propRangeIndex] = string(c.props.Encode())
-	return nil
-}
-
-// The name of the property collector.
-func (c *RangePropertiesCollector) Name() string {
-	return propRangeIndex
-}
-
-type sizeProperties struct {
-	totalSize    uint64
-	indexHandles *btree.BTree
-}
-
->>>>>>> 51d0e7bf
 func newSizeProperties() *sizeProperties {
 	return &sizeProperties{indexHandles: btree.New(32)}
 }
 
 func (s *sizeProperties) add(item *rangeProperty) {
-<<<<<<< HEAD
-	s.indexHandles.ReplaceOrInsert(item)
-}
-
-// iter the tree unit f return false
-func (s *sizeProperties) iter(f func(p *rangeProperty) bool) {
-	s.indexHandles.Ascend(func(i btree.Item) bool {
-		prop := i.(*rangeProperty)
-		return f(prop)
-	})
-}
-
-func newRateLimiter(rate int64, concurrency int) RateLimiter {
-	if rate == 0 {
-		return &unlimitedLimiter{}
-	}
-	return &bucketRateLimiter{
-		bucket: ratelimit.NewBucketWithRate(float64(rate), int64(concurrency)),
-	}
-}
-
-// RateLimit limit the read/write limit
-type RateLimiter interface {
-	// Consumes several bytes from the speed limiter. if write rate reaches the limit,
-	// call `Consume` will sleep until available
-	Consume(context.Context, int64)
-}
-
-type unlimitedLimiter struct{}
-
-func (l *unlimitedLimiter) Consume(ctx context.Context, bytes int64) {
-	return
-}
-
-type bucketRateLimiter struct {
-	bucket *ratelimit.Bucket
-}
-
-func (l *bucketRateLimiter) Consume(ctx context.Context, bytes int64) {
-	l.bucket.Wait(bytes)
-=======
 	if old := s.indexHandles.ReplaceOrInsert(item); old != nil {
 		o := old.(*rangeProperty)
 		item.Keys += o.Keys
@@ -1728,5 +1493,4 @@
 		prop := i.(*rangeProperty)
 		return f(prop)
 	})
->>>>>>> 51d0e7bf
 }